--- conflicted
+++ resolved
@@ -270,12 +270,6 @@
         yield self
         yield from self.get_extensions()
 
-<<<<<<< HEAD
-    def dummy_method_1(self, *args, **kwargs):
-        pass
-
-    def dummy_method_2(self, *args, **kwargs):
-=======
     @kxg.read_only
     def safe_super_method(self, x):
         pass
@@ -304,7 +298,6 @@
 
     def unsafe_method(self, x):
         """ Docstring. """
->>>>>>> f927321a
         pass
 
 
