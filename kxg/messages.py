#!/usr/bin/env python3

from .errors import *

class Message:
    # This class defers initializing all of its members until the appropriate 
    # setter is called, rather than initializing everything in a constructor.  
    # This is done to avoid sending unnecessary information over the network.

    class ErrorState:
        SOFT_SYNC_ERROR = 0
        HARD_SYNC_ERROR = 1


    def __repr__(self):
        return self.__class__.__name__ + '()'

    def was_sent(self):
        return hasattr(self, 'sender_id')

    def was_sent_by(self, actor_or_id):
        from .actors import Actor
        from .forums import IdFactory

        if isinstance(actor_or_id, Actor):
            id = actor_or_id.id
        elif isinstance(actor_or_id, IdFactory):
            id = actor_or_id.get()
        else:
            id = actor_or_id

        try:
            return self.sender_id == id
        except AttributeError:
            raise ApiUsageError("""\
                    Can't ask who sent a message before it's been sent.

                    This error means Message.was_sent_by() or 
                    Message.was_sent_by_referee() got called on a message that 
                    hadn't been sent yet.  Normally you would only call these 
                    methods from within Message.on_check().""")

    def was_sent_by_referee(self):
        return self.was_sent_by(1)

    def tokens_to_add(self):
        yield from []

    def tokens_to_remove(self):
        yield from []

    def tokens_referenced(self):
        """
        Return a list of all the tokens that are referenced (i.e. contained in) 
        this message.  Tokens that haven't been assigned an id yet are searched 
        recursively for tokens.  So this method may return fewer results after 
        the message is sent.  This information is used by the game engine to 
        catch mistakes like forgetting to add a token to the world or keeping a 
        stale reference to a token after its been removed.
        """
        tokens = set()

        # Use the pickle machinery to find all the tokens contained at any 
        # level of this message.  When an object is being pickled, the Pickler 
        # calls its persistent_id() method for each object it encounters.  We  
        # hijack this method to add every Token we encounter to a list.

        # This definitely feels like a hacky abuse of the pickle machinery, but 
        # that notwithstanding this should be quite robust and quite fast.

        def persistent_id(obj):
            from .tokens import Token

            if isinstance(obj, Token):
                tokens.add(obj)

                # Recursively descend into tokens that haven't been assigned an 
                # id yet, but not into tokens that have.

                return obj.id

        from pickle import Pickler
        from io import BytesIO

        # Use BytesIO to basically ignore the serialized data stream, since we 
        # only care about visiting all the objects that would be pickled.

        pickler = Pickler(BytesIO())
        pickler.persistent_id = persistent_id
        pickler.dump(self)

        return tokens

    def on_check(self, world):
        # Called by the actor.  If no MessageCheck exception is raised, the 
        # message will be sent as usual.  Otherwise, the behavior will depend 
        # on what kind of actor is handling the message.  Actor (uniplayer and 
        # multiplayer clients) will Normal Actor will simply not send the 
        # message.  ServerActor (multiplayer server) will decide if the error 
        # should be handled by undoing the message or asking the clients to 
        # sync themselves.
        raise NotImplementedError

    def on_prepare_sync(self, world, memento):
        # Called only by ServerActor if on_check() returns False.  If this 
        # method returns True, the message will be relayed to the rest of the 
        # clients with the sync error flag set.  Otherwise the message will not 
        # be sent and the ClientForum that sent the message will be instructed 
        # to undo it.  If a soft error is detected, this method should save 
        # information about the world that it could use to resynchronize all 
        # the clients.
        return False

    def on_execute(self, world):
        # Called by the forum on every machine running the game.  Allowed to 
        # make changes to the game world, but should not change the message 
        # itself.  Called before any signal-handling callbacks.
        pass

    def on_sync(self, world, memento):
        # Called by the forum upon receiving a message with the soft error flag 
        # set.  This flag indicates that the client that sent the message is 
        # slightly out of sync with the server, but that the message will be 
        # relayed as usual and that the clients should use the opportunity to 
        # quietly resynchronize themselves.  
        pass

    def on_undo(self, world):
        # Called by ClientForum only upon receiving a message with the hard 
        # error flag set.  This flag indicates that the server refused to relay 
        # the given message to the other clients, presumably because it was too 
        # far out of sync with the world on the server, and that the message 
        # needs to be undone on this client.  Only the ClientForum that sent 
        # the offending message will call this method.
        message_cls = self.__class__.__name__
        raise ApiUsageError("""\
                The message {self} was rejected by the server.

                This client attempted to send a {message_cls} message, but it 
                was rejected by the server.  To fix this error, either figure 
                out why the client is getting out of sync with the server or 
                implement a {message_cls}.on_undo() that undoes everything done 
                in {message_cls}.on_execute().""")

    def _set_sender_id(self, id_factory):
        self.sender_id = id_factory.get()

    def _set_server_response_id(self, id):
        self._server_response_id = id

    def _get_server_response_id(self):
        return self._server_response_id

    def _set_server_response(self, server_response):
        self._server_response = server_response

    def _get_server_response(self):
        try:
            return self._server_response
        except AttributeError:
            return None

    def _assign_token_ids(self, id_factory):
        """
        Assign id numbers to any tokens that will be added to the world by this 
        message.

        This method is called by Actor but not by ServerActor, so it's 
        guaranteed to be called exactly once.  In fact, this method is not 
        really different from the constructor, except that the id_factory 
        object is nicely provided.  That's useful for assigning ids to tokens 
        but probably nothing else.  This method is called before _check() so 
        that _check() can make sure that valid ids were assigned (although by 
        default it doesn't).
        """
        for token in self.tokens_to_add():
            token._give_id(id_factory)

    def _check(self, world):
        self.on_check(world)

    def _prepare_sync(self, world, server_response):
        self._set_server_response(server_response)
        return self.on_prepare_sync(world, self._server_response)

    def _execute(self, world):
        # Deal with tokens to be created or destroyed.

        for token in self.tokens_to_add():
            world._add_token(token)

        # Save the id numbers for the tokens we're removing so we can restore 
        # them if we need to undo this message.

        self._removed_token_ids = {}
        for token in self.tokens_to_remove():
            self._removed_token_ids[token] = token.id
            world._remove_token(token)

        # Let derived classes execute themselves.

        self.on_execute(world)

    def _sync(self, world):
        self.on_sync(world, self._server_response)

    def _undo(self, world):
        # The tokens in self.tokens_to_add() haven't been added to the world 
        # yet, because the message was copied and pickled before it was 
        # executed on the server.  We need to access the tokens that are 
        # actually in the world before we can remove them again.

        for token in self.tokens_to_add():
            real_token = world.get_token(token.id)
            world._remove_token(real_token)

        # The tokens in self.tokens_to_remove() have already been removed from 
        # the world.  We want to add them back, and we want to make sure they 
        # end up with the id as before.

        for token in self.tokens_to_remove():
<<<<<<< HEAD
            old_id = token.id
            token.reset_participation()
            token._id = old_id
=======
            token._id = self._removed_token_ids[token]
>>>>>>> f927321a
            world._add_token(token)

        # Let derived classes execute themselves.

        self.on_undo(world)


class MessageCheck(Exception):
    pass


@debug_only
def require_message(object):
    require_instance(Message(), object)

@debug_only
def require_message_cls(cls):
    if not isinstance(cls, type) or not issubclass(cls, Message):
        try: wrong_thing = cls.__name__
        except: wrong_thing = cls
        raise ApiUsageError("""\
                expected Message subclass, but got {wrong_thing} instead.""")
<|MERGE_RESOLUTION|>--- conflicted
+++ resolved
@@ -219,13 +219,7 @@
         # end up with the id as before.
 
         for token in self.tokens_to_remove():
-<<<<<<< HEAD
-            old_id = token.id
-            token.reset_participation()
-            token._id = old_id
-=======
             token._id = self._removed_token_ids[token]
->>>>>>> f927321a
             world._add_token(token)
 
         # Let derived classes execute themselves.
