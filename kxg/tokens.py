#!/usr/bin/env python3

from .errors import *
from .forums import ForumObserver
from .actors import require_actor

<<<<<<< HEAD
=======
def read_only(method):
    setattr(method, '_kxg_read_only', True)
    return method

>>>>>>> f927321a
def watch_token(method):
    """
    Mark a token extension method that should automatically be called when a 
    token method of the same name is called.

    This decorator must only be used on TokenExtension methods, otherwise it 
    will silently do nothing.  The reason is that the decorator itself can't do 
    anything but label the given method, because at the time of decoration the 
    token to watch isn't known.  The method is actually setup to watch a token 
    in the TokenExtension constructor, which searches for the label added here.  
    But other classes won't make this search and will silently do nothing.
    """
    method._kxg_watch_token = True
    return method

@debug_only
def require_token(object):
    """
    Raise an ApiUsageError if the given object is not a fully constructed 
    instance of a Token subclass.
    """
<<<<<<< HEAD
    return require_instance(Token(), object)
=======
    require_instance(Token(), object)
>>>>>>> f927321a

@debug_only
def require_active_token(object):
    """
    Raise an ApiUsageError if the given object is not a token that is currently 
<<<<<<< HEAD
    participating in the game.  To be participating in the game the given token 
    must have been added to, but not yet removed from, the world.
    """
    token = require_token(object)

    if token.world_participation == 'pending':
        if not token.has_id():
            raise TokenDoesntHaveId(token)
        if not token.has_world():
            raise TokenNotInWorld(token)
    if token.world_participation == 'removed':
        raise UsingRemovedToken(token)
=======
    participating in the game.  To be participating in the game, the given 
    token must have an id number and be associated with the world.
    """
    require_token(object)
    require_id_and_world(object)

@debug_only
def require_id_and_world(token):
    """
    Make sure the given token has an id and a reference to the world, but don't 
    confirm that it is actually a token.  The require_active_token() utility 
    makes both of these checks and is more appropriate for general use, but 
    this function is useful if you know the object in question is a properly 
    initialized token (e.g. if you already called require_token() on it).
    """
    if not token.has_id:
        raise ApiUsageError("""\
                token {token} should have an id, but doesn't.

                This error usually means that a token was added to the world 
                without being assigned an id number.  To correct this, make 
                sure that you're using a message (i.e. CreateToken) to create 
                all of your tokens.""")
>>>>>>> f927321a

    if not token.has_world:
        raise ApiUsageError("""\
                token {token} (id={token.id}) not in world.

                You can get this error if you try to remove the same token from 
                the world twice.  This might happen is you don't get rid of 
                every reference to a token after it's removed the first time, 
                then later on you try to remove the stale reference.""")

<<<<<<< HEAD
class Token(ForumObserver):
    """
    Brief description...

    Tokens do not take direct responsibility for making sure they're being used 
    safely, but they do keep some information about their current participation 
    in the world, which other parts of the engine (especially the messaging 
    system) may check for sanity and safety.
    """
=======

class TokenSafetyChecks(type):

    def __new__(meta, name, bases, members):
        """
        Add checks to make sure token methods are being called safely.

        In order to keep multiplayer games in sync, the world should only be 
        modified at particular times (e.g. token update methods and messages).  
        The purpose of this metaclass is to stop you from accidentally trying 
        to modify the world outside of these defined times.  These mistakes 
        would otherwise cause hard-to-debug sync errors.

        The engine indicates when it is safe to modify the world by setting a 
        boolean lock flag in the world.  This metaclass adds a bit of logic to 
        non-read-only token methods that makes sure the world is unlocked 
        before continuing.  The kxg.read_only() decorator can be used to 
        indicate which methods are read-only, and are therefore excluded from 
        these checks.
        
        The checks configured by this metaclass help find bugs, but may also 
        incur significant computational expense.  By invoking python with 
        optimization enabled (i.e. passing -O) these checks are skipped.
        """
        if __debug__:
            meta.add_safety_checks(members)

        return super().__new__(meta, name, bases, members)
        

    @classmethod
    def add_safety_checks(meta, members):
        """
        Iterate through each member of the class being created and add a 
        safety check to every method that isn't marked as read-only.
        """
        for member_name, member_value in members.items():
            members[member_name] = meta.add_safety_check(
                    member_name, member_value)

    @staticmethod
    def add_safety_check(member_name, member_value):
        """
        If the given member is a method that is public (i.e. doesn't start with 
        an underscore) and hasn't been marked as read-only, replace it with a 
        version that will check to make sure the world is locked.  This ensures 
        that methods that alter the token are only called from update methods 
        or messages.
        """
        import functools
        from types import FunctionType

        # Bail if the given member is read-only, private, or not a method.

        is_method = isinstance(member_value, FunctionType)
        is_read_only = hasattr(member_value, '_kxg_read_only')
        is_private = member_name.startswith('_')

        if not is_method or is_read_only or is_private:
            return member_value

        def safety_checked_method(self, *args, **kwargs):
            """
            Make sure that the token the world is locked before a non-read-only 
            method is called.
            """
            # Because these checks are pretty magical, I want to be really 
            # careful to avoid raising any exceptions other than the check 
            # itself (which comes with a very clear error message).  Here, that 
            # means using getattr() to make sure the world attribute actually 
            # exists.  For example, there's nothing wrong with the following 
            # code, but it does call a safety-checked method before the world 
            # attribute is defined:
            #
            # class MyToken(kxg.Token):
            #     def __init__(self):
            #         self.init_helper()
            #         super().__init__()

            world = getattr(self, 'world', None)
            if world and world.is_locked():
                nonlocal member_name
                raise ApiUsageError("""\
                        attempted unsafe invocation of 
                        {self.__class__.__name__}.{member_name}().

                        This error brings attention to situations that might 
                        cause synchronization issues in multiplayer games.  The 
                        {member_name}() method is not marked as read-only, but 
                        it was invoked from outside the context of a message.  
                        This means that if {member_name}() makes any changes to 
                        the world, those changes will not be propagated.  If 
                        {member_name}() is actually read-only, label it with 
                        the @kxg.read_only decorator.""")

            # After making that check, call the method as usual.

            return member_value(self, *args, **kwargs)

        # Preserve any "forum observer" decorations that have been placed on 
        # the method and restore the method's original name and module strings, 
        # to make inspection and debugging a little easier.

        functools.update_wrapper(
                safety_checked_method, member_value,
                assigned=functools.WRAPPER_ASSIGNMENTS + (
                    '_kxg_subscribe_to_message',
                    '_kxg_subscribe_to_sync_response',
                    '_kxg_subscribe_to_undo_response',
                )
        )
        return safety_checked_method

        

class Token(ForumObserver, metaclass=TokenSafetyChecks):
>>>>>>> f927321a

    class WatchedMethod:

        def __init__(self, method):
            self.method = method
            self.watchers = []

        def __call__(self, *args, **kwargs):
            self.method(*args, **kwargs)
            for watcher in self.watchers:
                watcher(*args, **kwargs)

        def add_watcher(self, watcher):
            self.watchers.append(watcher)


    def __init__(self):
        super().__init__()
        self._id = None
        self._world = None
        self._extensions = {}
        self._disable_forum_observation()

    def __repr__(self):
        return '{}(id={})'.format(self.__class__.__name__, self._id)

    def __getstate__(self):
        state = super().__getstate__()
        del state['_world']
        del state['_extensions']
        return state

    def __setstate__(self, state):
        Token.__init__(self)
        super().__setstate__(state)

    def __extend__(self):
        return {}

    @property
    def id(self):
        return self._id

    @property
    def world(self):
        return self._world

    @property
<<<<<<< HEAD
    def world_participation(self):
        """
        Return the status of this token's participation in the world.

        There are three possible world participation statuses.  The first is 
        'pending', which means that the token has not yet been added to the 
        world (although it may have been assigned an id).  The second is 
        'active', which means that the token is fully participating in the 
        world.  The third is 'removed', which means that the token has been 
        removed from the world and should no longer be in use.  These statuses 
        are mostly used for internal checks within the game engine.
        """
        if self._removed_from_world:
            return 'removed'
        elif self.has_world():
            return 'active'
        else:
            return 'pending'

    def has_id(self):
        return self.id is not None

=======
    def has_id(self):
        return self.id is not None

    @property
>>>>>>> f927321a
    def has_world(self):
        assert (not self.world) or (self in self.world), msg("""\
                If a token has a reference to the world, it should be in the 
                world.""")
        return self.world is not None

    def has_extension(self, actor):
        require_actor(actor)
        return actor in self._extensions

    def get_extension(self, actor):
        require_actor(actor)
        return self._extensions[actor]

    def get_extensions(self):
        return list(self._extensions.values())

    def watch_method(self, method_name, callback):
        """
        Register the given callback to be called whenever the method with the 
        given name is called.  You can easily take advantage of this feature in 
        token extensions by using the @watch_token decorator.
        """

        # Make sure a token method with the given name exists, and complain if 
        # nothing is found.

        try:
            method = getattr(self, method_name)
        except AttributeError:
            raise ApiUsageError("""\
                    {self.__class__.__name__} has no such method 
                    {method_name}() to watch.

                    This error usually means that you used the @watch_token 
                    decorator on a method of a token extension class that 
                    didn't match the name of any method in the corresponding 
                    token class.  Check for typos.""")

        # Wrap the method in a WatchedMethod object, if that hasn't already 
        # been done.  This object manages a list of callback method and takes 
        # responsibility for calling them after the method itself has been 
        # called.

        if not isinstance(method, Token.WatchedMethod):
            setattr(self, method_name, Token.WatchedMethod(method))
            method = getattr(self, method_name)

        # Add the given callback to the watched method.

        method.add_watcher(callback)

<<<<<<< HEAD
    def reset_participation(self):
        """
        Allow the token to be added to the world again.

        Once a token has been removed from the world, almost any interaction it 
        makes with the game engine (the messaging system in particular) will 
        raise an exception.  This behavior is meant to prevent bugs that happen 
        when you accidentally keep stale references to removed tokens.  Calling 
        this method turns off those checks and allows you to add a removed 
        token back into the world.  Note that this method does not actually add 
        the token to the world, it just allows you to do that in the usual way 
        (i.e. by sending a message).  This method also removes any extensions 
        associated with this token, because a new set will be created once this 
        token is added back to the world.
        """
        if self.world_participation != 'removed':
            raise CantResetActiveToken(self)
        Token.__init__(self)

=======
>>>>>>> f927321a
    def on_add_to_world(self, world):
        pass

    def on_update_game(self, dt):
        pass

    def on_report_to_referee(self, reporter):
        pass

    def on_remove_from_world(self):
        pass

    def _give_id(self, id_factory):
        require_token(self)

        from .forums import IdFactory
        assert isinstance(id_factory, IdFactory), msg("""\
                The argument to Token._give_id() should be an IdFactory.  This 
                method should also only be caled by the game engine itself.""")

        if self.has_id:
            raise ApiUsageError("""\
                can't give {self} an id because it already has one.

                This error usually means that you tried to add the same token 
                to the world twice.  The first part of that process is 
                assigning an id to the token, and that doesn't make sense if 
                the token already has an id.""")

        self._id = id_factory.next()

    def _check_if_forum_observation_enabled(self):
        """
        Give a helpful error if the user attempts to subscribe or unsubscribe 
        from messages while the token is not registered with a world.  This can 
        easily happen if the user attempts to subscribe to messages in the 
        constructor.  However, because the constructor is only called on one 
        client and message handlers cannot be pickled, subscribing at this time 
        would create hard-to-find synchronization bugs.
        """
        try:
            super()._check_if_forum_observation_enabled()
        except ApiUsageError:
            raise ApiUsageError("""\
                    Token {self} can't subscribe to messages now.

                    Tokens must be added to the world before they can subscribe 
                    to (or unsubscribe from) messages, because subscriptions 
                    can't be pickled and sent over the network.  So any 
                    subscriptions a token makes while it's not part of the 
                    world won't be communicated to each machine playing the 
                    game.  You are most likely getting this error because you 
                    tried to subscribe to messages in the constructor of a 
                    Token subclass.  You can't do that, but instead you can 
                    either make your subscriptions in the on_add_to_world() 
                    callback or you can label your handler methods with the 
                    @subscribe_to_message decorator.""")

    def _add_to_world(self, world, actors):
        self._world = world
        self._enable_forum_observation()
        self._create_extensions(actors)
        self.on_add_to_world(world)

    def _create_extensions(self, actors):
        self._extensions = {}
        extension_classes = self.__extend__()

        for actor in actors:
            actor_class = type(actor)
            extension_class = extension_classes.get(actor_class)

            if extension_class:

                # Raise an easy-to-understand error if the extension class's 
                # constructor takes something other than (self, actor, token).  
                # An error would be raised anyway as soon as we try to 
                # instantiate the extension, but that error would be hard to 
                # understand because it wouldn't contain the name of the 
                # offending extension and would come from pretty deep in the 
                # game engine.

                from inspect import getfullargspec
                argspec = getfullargspec(extension_class.__init__)
                if len(argspec.args) != 3:
                    raise ApiUsageError("""\
                            the {extension_class.__name__} constructor doesn't 
                            take the right arguments.

                            Token extension constructors must take exactly 
                            three arguments: self, actor, and token.  These are 
                            the arguments provided by tokens when they 
                            automatically instantiate their extensions.  Fix 
                            this error by making the {extension_class} 
                            constructor compatible with these arguments.""")

                # Instantiate the extension and store a reference to it.

                extension = extension_class(actor, self)
                self._extensions[actor] = extension

    def _remove_from_world(self):
        """
        Clear all the internal data the token needed while it was part of 
        the world.

        Note that this method doesn't actually remove the token from the 
        world.  That's what World._remove_token() does.  This method is just 
        responsible for setting the internal state of the token being removed.
        """
        self.on_remove_from_world()
        self._extensions = {}
        self._disable_forum_observation()
        self._world = None
        self._id = None


class TokenExtension(ForumObserver):

    def __init__(self, actor, token):
        super().__init__()
        self.actor = actor
        self.token = token

        # Iterate through all of the extension methods to find ones wanting to 
        # "watch" the token, then configure the token to call these methods 
        # whenever a token method of the same name is called.
        
        from inspect import getmembers, ismethod

        for method_name, method in getmembers(self, ismethod):

            # Methods with the '_kxg_watch_token' attribute set should be set 
            # up to watch the token.  This attribute is typically set using the
            # @watch_token decorator.

            if hasattr(method, '_kxg_watch_token'):
                token.watch_method(method_name, method)

    def __rshift__(self, message):
        return self.send_message(message)

    def send_message(self, message):
        return self.actor.send_message(message)


<<<<<<< HEAD
class TokenSerializer:

    def __init__(self, world):
        self.world = world

    def pack(self, message):
        from pickle import Pickler
        from io import BytesIO

        buffer = BytesIO()
        delegate = Pickler(buffer)

        def persistent_id(token):
            if isinstance(token, Token):
                if token.world_participation == 'pending':
                    return None
                if token.world_participation == 'active':
                    require_active_token(token)
                    return token.id
                if token.world_participation == 'removed':
                    raise UsingRemovedToken(token)

        delegate.persistent_id = persistent_id
        delegate.dump(message)

        return buffer.getvalue()

    def unpack(self, packet):
        from pickle import Unpickler
        from io import BytesIO

        buffer = BytesIO(packet)
        delegate = Unpickler(buffer)

        delegate.persistent_load = lambda id: self.world.get_token(int(id))
        return delegate.load()


=======
>>>>>>> f927321a
<|MERGE_RESOLUTION|>--- conflicted
+++ resolved
@@ -4,13 +4,10 @@
 from .forums import ForumObserver
 from .actors import require_actor
 
-<<<<<<< HEAD
-=======
 def read_only(method):
     setattr(method, '_kxg_read_only', True)
     return method
 
->>>>>>> f927321a
 def watch_token(method):
     """
     Mark a token extension method that should automatically be called when a 
@@ -32,30 +29,12 @@
     Raise an ApiUsageError if the given object is not a fully constructed 
     instance of a Token subclass.
     """
-<<<<<<< HEAD
-    return require_instance(Token(), object)
-=======
     require_instance(Token(), object)
->>>>>>> f927321a
 
 @debug_only
 def require_active_token(object):
     """
     Raise an ApiUsageError if the given object is not a token that is currently 
-<<<<<<< HEAD
-    participating in the game.  To be participating in the game the given token 
-    must have been added to, but not yet removed from, the world.
-    """
-    token = require_token(object)
-
-    if token.world_participation == 'pending':
-        if not token.has_id():
-            raise TokenDoesntHaveId(token)
-        if not token.has_world():
-            raise TokenNotInWorld(token)
-    if token.world_participation == 'removed':
-        raise UsingRemovedToken(token)
-=======
     participating in the game.  To be participating in the game, the given 
     token must have an id number and be associated with the world.
     """
@@ -79,7 +58,6 @@
                 without being assigned an id number.  To correct this, make 
                 sure that you're using a message (i.e. CreateToken) to create 
                 all of your tokens.""")
->>>>>>> f927321a
 
     if not token.has_world:
         raise ApiUsageError("""\
@@ -90,17 +68,6 @@
                 every reference to a token after it's removed the first time, 
                 then later on you try to remove the stale reference.""")
 
-<<<<<<< HEAD
-class Token(ForumObserver):
-    """
-    Brief description...
-
-    Tokens do not take direct responsibility for making sure they're being used 
-    safely, but they do keep some information about their current participation 
-    in the world, which other parts of the engine (especially the messaging 
-    system) may check for sanity and safety.
-    """
-=======
 
 class TokenSafetyChecks(type):
 
@@ -217,7 +184,6 @@
         
 
 class Token(ForumObserver, metaclass=TokenSafetyChecks):
->>>>>>> f927321a
 
     class WatchedMethod:
 
@@ -266,52 +232,31 @@
         return self._world
 
     @property
-<<<<<<< HEAD
-    def world_participation(self):
-        """
-        Return the status of this token's participation in the world.
-
-        There are three possible world participation statuses.  The first is 
-        'pending', which means that the token has not yet been added to the 
-        world (although it may have been assigned an id).  The second is 
-        'active', which means that the token is fully participating in the 
-        world.  The third is 'removed', which means that the token has been 
-        removed from the world and should no longer be in use.  These statuses 
-        are mostly used for internal checks within the game engine.
-        """
-        if self._removed_from_world:
-            return 'removed'
-        elif self.has_world():
-            return 'active'
-        else:
-            return 'pending'
-
     def has_id(self):
         return self.id is not None
 
-=======
-    def has_id(self):
-        return self.id is not None
-
     @property
->>>>>>> f927321a
     def has_world(self):
         assert (not self.world) or (self in self.world), msg("""\
                 If a token has a reference to the world, it should be in the 
                 world.""")
         return self.world is not None
 
+    @read_only
     def has_extension(self, actor):
         require_actor(actor)
         return actor in self._extensions
 
+    @read_only
     def get_extension(self, actor):
         require_actor(actor)
         return self._extensions[actor]
 
+    @read_only
     def get_extensions(self):
         return list(self._extensions.values())
 
+    @read_only
     def watch_method(self, method_name, callback):
         """
         Register the given callback to be called whenever the method with the 
@@ -347,34 +292,13 @@
 
         method.add_watcher(callback)
 
-<<<<<<< HEAD
-    def reset_participation(self):
-        """
-        Allow the token to be added to the world again.
-
-        Once a token has been removed from the world, almost any interaction it 
-        makes with the game engine (the messaging system in particular) will 
-        raise an exception.  This behavior is meant to prevent bugs that happen 
-        when you accidentally keep stale references to removed tokens.  Calling 
-        this method turns off those checks and allows you to add a removed 
-        token back into the world.  Note that this method does not actually add 
-        the token to the world, it just allows you to do that in the usual way 
-        (i.e. by sending a message).  This method also removes any extensions 
-        associated with this token, because a new set will be created once this 
-        token is added back to the world.
-        """
-        if self.world_participation != 'removed':
-            raise CantResetActiveToken(self)
-        Token.__init__(self)
-
-=======
->>>>>>> f927321a
     def on_add_to_world(self, world):
         pass
 
     def on_update_game(self, dt):
         pass
 
+    @read_only
     def on_report_to_referee(self, reporter):
         pass
 
@@ -515,44 +439,3 @@
         return self.actor.send_message(message)
 
 
-<<<<<<< HEAD
-class TokenSerializer:
-
-    def __init__(self, world):
-        self.world = world
-
-    def pack(self, message):
-        from pickle import Pickler
-        from io import BytesIO
-
-        buffer = BytesIO()
-        delegate = Pickler(buffer)
-
-        def persistent_id(token):
-            if isinstance(token, Token):
-                if token.world_participation == 'pending':
-                    return None
-                if token.world_participation == 'active':
-                    require_active_token(token)
-                    return token.id
-                if token.world_participation == 'removed':
-                    raise UsingRemovedToken(token)
-
-        delegate.persistent_id = persistent_id
-        delegate.dump(message)
-
-        return buffer.getvalue()
-
-    def unpack(self, packet):
-        from pickle import Unpickler
-        from io import BytesIO
-
-        buffer = BytesIO(packet)
-        delegate = Unpickler(buffer)
-
-        delegate.persistent_load = lambda id: self.world.get_token(int(id))
-        return delegate.load()
-
-
-=======
->>>>>>> f927321a
