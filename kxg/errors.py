#!/usr/bin/env python3
# pylint: disable=unused-import

from nonstdlib import MagicFormatter, fmt
from nonstdlib import log, debug, info, warning, error, critical
from pprint import pprint

## Things to do

# Implement as much of ApiUsageError.__init__() as possible in a standalone 
# function.  I'd like a function (with a short name) that I could use to wrap 
# assertions, e.g.:
#
#   assert x != 0, error_wrap("""\
#           Lorem ipsum...""")


## Anatomy of an error message
# ============================
# 1. One line that succinctly states what the problem is.  Be mindful that 
#    errors can be raised in situations you might not have thought of, so try 
#    to phrase this line in a way that doesn't make assumptions and that won't 
#    mislead the user if it's triggered in an unexpected way.
#
# 2. In a separate paragraph, a few sentences that elaborate on the problem.  
#    In particular, try to cover the following points:
#
#   - Explain the most likely cause of the problem.  This is in slight contrast 
#     to the first line, which should strive to be context-neutral.
#
#   - Explain why this is a problem, or in other words, why the engine had to 
#     raise an exception when it encountered this scenario.
#
#   - Suggest a way to solve the problem.

## Anatomy of an assertion message
# ================================
# 1. One sentence explaining why this line should never have been reached.
#
#    "SomeClass.some_method() should've refused to ..."

## ApiUsageError vs assertions
# ============================
# Use ApiUsageError for errors that the user trigger by misusing the game 
# engine's public API.
# 
# Use assertions for errors the user should not be able to trigger without 
# changing private attributes or calling private methods.
#
# For example, there are several places where the game engine could notice that 
# the same token is being added to the world twice.  It's good for all these 
# places to make the check to be sure they're being used correctly and that a 
# token can't be added to the world twice, but only the first one should raise 
# an ApiUsageError.  The rest should be assertions, and should mention what was 
# supposed to have happened.


def format_error_message(prefix, magic_fmt_level, message, *args, **kwargs):
    import re, textwrap

    if not message:
        return ''

    # Lowercase the first letter of the error message, to enforce the 
    # recommended style.  Note that this won't have any effect if the message 
    # starts with a template argument (e.g. {}), which is actually intentional.  
    # Template arguments are often identifier names, and we don't want to 
    # change those.

    message = textwrap.dedent(message)
    message = message[0].lower() + message[1:]
    message = message | MagicFormatter(args, kwargs, magic_fmt_level)
    paragraphs = [x.strip() for x in re.split(r'\n\s*\n', message)]

    # Make sure the summary doesn't overflow its allocated space even after 
    # python adds the 'kxg.errors.ApiUsageError: ' prefix.

    summary = textwrap.fill(
            paragraphs.pop(0).replace('\n', ''),
            width=ApiUsageError.message_width,
            initial_indent=' ' * len(prefix),
    ).strip()

    # If a details paragraph was given, wrap it to fit within the allocated 
    # space.  Take care to preserve the indentation of each paragraph, 
    # which may be organizing lists and things like that.

    details = ''

    for paragraph in paragraphs:
        lines = paragraph.split('\n')
        indent_pattern = re.compile('\s*')
        initial_indent = indent_pattern.match(lines[0]).group()
        subsequent_indent = indent_pattern.match(lines[-1]).group()

        details += '\n\n' + textwrap.fill(
                paragraph.replace('\n', ''),
                width=ApiUsageError.message_width,
                initial_indent=initial_indent,
                subsequent_indent=subsequent_indent,
        )

    return summary + details

def format_assertion_message(message):
    return format_error_message('AssertionError: ', 3, message)

msg = format_assertion_message


class ApiUsageError(Exception):
    """
    Tell the user when they're misusing the game engine and suggest how they 
    should be using it instead.
    """

<<<<<<< HEAD
    message = "Unknown error."

    def __new__(cls, *args, **kwargs):
        factory = object.__new__(cls)
        factory.__init__(*args, **kwargs)
        message = factory.message.format(**factory.__dict__)

        # Normally, we want to lowercase the first letter in every error 
        # message to force adherence to the recommended python style.  The 
        # exception is if the first character in the unformatted message is a 
        # brace, which means that the message probably begins with some 
        # identifier name.  In that case we don't want to change anything.

        if not factory.message.startswith('{'):
            message = message[0].lower() + message[1:]

        return ApiUsageError(message)



class CantPickleWorld(ApiUsageErrorFactory):

    message = """\
can't pickle the world.

The world should never have to be pickled and sent over the network, because 
each machine starts with its own world and is kept in sync by the messaging 
system.  But unless you are explicitly trying to pickle the world on your own, 
this error is more likely to be the symptom of a major bug in the messaging 
system that is preventing it from correctly deciding which tokens need to be 
pickled."""

class CantResetActiveToken(ApiUsageErrorFactory):

    message = """\
token {token} can't be reset because it's still being used.

The purpose of Token.reset_registration() is to allow you to reuse tokens that 
were previously removed from the world.  Normally these tokens aren't allowed 
to do anything, which makes it easy to know when you accidentally keep a stale 
reference to a token that isn't part of the world anymore.  This error means 
that you tried to reset a token that was never removed from the world (or that 
was already reset)."""

    def __init__(self, token):
        self.token = token


class CantReuseMessage(ApiUsageErrorFactory):

    message = """\
can't send the same message more than once.

It's not safe to send the same message twice because messages can accumulate 
state as they are executed.  This also breaks the system by which clients can 
react to responses from the server in multiplayer games.
"""
class IllegalTokenExtensionConstructor(ApiUsageErrorFactory):

    message = """\
the {extension_cls} constructor doesn't take the right arguments.

Token extension constructors must take exactly three arguments: self, actor, 
and token.  These are the arguments provided by tokens when they automatically 
instantiates their extensions.  Fix this error by making the {extension_cls} 
constructor compatible with these arguments."""

    def __init__(self, extension_cls):
        self.extension_cls = extension_cls.__name__


class MessageNotYetSent(ApiUsageErrorFactory):

    message = """\
can't ask who sent a message before it's been sent.

This error means Message.was_sent_by() or Message.was_sent_by_referee() got 
called on a message that hadn't been sent yet.  Normally you would only call 
these methods from within Message.on_check()."""

class MessageAlreadySent(ApiUsageErrorFactory):

    message = """\
messages can't add or remove tokens after they've been sent.

You get this error if you call Message.add_token() or Message.remove_token() 
after the message has been sent.  Normally you would only call these methods 
from within the constructors of your message subclasses."""

class NotUsingIdFactory(ApiUsageErrorFactory):

    message = """\
can't use {bad_id} as a token id.

Token._give_id() expects to be passed an internal object that can be used to 
create new, unique id numbers.  For that reason, this method should only be 
called by the game engine.  You can get this error if you try to assign an id 
to a token by calling Token._give_id() yourself.  Use Message.add_token() to 
create all your tokens in a manner that avoids synchronization bugs."""

    def __init__(self, bad_id):
        self.bad_id = bad_id


class ObjectIsntRightType(ApiUsageErrorFactory):

    message = """\
expected {prototype_cls}, but got {object_cls} instead."""

    def __init__(self, prototype, object):
        self.prototype = prototype
        self.prototype_cls = prototype.__class__.__name__
        self.object = object
        self.object_cls = object.__class__.__name__


class ObjectIsntFullyConstructed(ApiUsageErrorFactory):

    message = """\
forgot to call the {prototype_cls} constructor in {object_cls}.__init__().

The game engine was passed an object that inherits from {prototype_cls} but is 
missing the '{missing_member}' attribute.  This usually means that you forgot 
to call the {prototype_cls} constructor in your subclass."""

    def __init__(self, prototype, object, missing_member):
        self.prototype = prototype
        self.prototype_cls = prototype.__class__.__name__
        self.object = object
        self.object_cls = object.__class__.__name__
        self.missing_member = missing_member


class ObjectIsntMessageSubclass(ApiUsageErrorFactory):

    message = """\
expected Message subclass, but got {object} instead."""

    def __init__(self, object):
        try:
            self.object = object.__name__
        except:
            self.object = object


class TokenAlreadyHasId(ApiUsageErrorFactory):

    message = """\
token {token} already has an id.

This error usually means that {token} was added to the world twice."""

    def __init__(self, token):
        self.token = token


class TokenAlreadyInWorld(ApiUsageErrorFactory):

    message = """\
can't add the same token to the world twice.

Token {token} can't be added to the world, because the world already contains a 
token with the id={token.id}.  You can get this error if you try to add a token 
to the world on without using a message (i.e. CreateToken)."""

    def __init__(self, token):
        self.token = token


class TokenDoesntHaveId(ApiUsageErrorFactory):

    message = """\
token {token} should have an id, but doesn't.

This error usually means that a token was added to the world without being 
assigned an id number.  To correct this, make sure that you're using a message 
(i.e. CreateToken) to create all of your tokens."""

    def __init__(self, token):
        self.token = token


class TokenCantSubscribeNow(ApiUsageErrorFactory):

    message = """\
token {token} can't subscribe to messages now.

Tokens must be registered with the world before they can subscribe to (or 
unsubscribe from) messages, because subscriptions can't be pickled and sent 
over the network.  So any subscriptions a token makes while it's not part of 
the world won't be communicated to each machine playing the game.  You are most 
likely getting this error because you tried to subscribe to messages in the 
constructor of a Token subclass.  You can't do that, but instead you can either 
make your subscriptions in the on_add_to_world() callback or you can label your 
handler methods with the @subscribe_to_message decorator."""

    def __init__(self, token):
        self.token = token


class TokenCantUseStaleReporter(ApiUsageErrorFactory):
    
    message = """\
tokens can't send messages outside of report().

The engine detected a '{message.__class__.__name__}' message being sent to a 
reporter that is no longer accepting messages.  This can happen if you save the 
reporter object passed to Token.report() and attempt to use it outside of that 
method call."""

class TokenHasNoSuchMethodToWatch(ApiUsageErrorFactory):

    message = """\
{token_cls} has no such method {method_name}() to watch.

This error usually means that you used the @watch_token decorator on a method 
of a token extension class that didn't match the name of any method in the 
corresponding token class.  Check for typos."""

    def __init__(self, token, method_name):
        self.token = token
        self.token_cls = token.__class__.__name__
        self.method_name = method_name


class TokenNotInWorld(ApiUsageErrorFactory):

    message = """\
token {token} (id={token.id}) not in world.

You can get this error if you try to remove the same token from the world 
twice.  This might happen is you don't get rid of every reference to a token 
after it's removed the first time, then later on you try to remove the stale 
reference."""

    def __init__(self, token):
        self.token = token


class UsingRemovedToken(ApiUsageErrorFactory):

    message = """\
token {token} has been removed from the world.

This error is raised when the game engine detects that a token that has been 
removed from world is still being used.  For example, maybe a message can't be 
pickled because it contains a reference to a token that was previously removed 
from the world.  This error usually means that a stale reference to a destroyed 
token is accidentally being kept."""

    def __init__(self, token):
        self.token = token


class UsingStaleReporter(ApiUsageErrorFactory):

    message = """\
{message_cls} message sent using a stale reporter.

This message is raised when the reporter provided to Token.report() is used 
after that method returns.  This can only happen if you save a reference to the 
reporter, which you shouldn't do.  This is a multiplayer synchronization issue.  
Because the same token should exist in the same state on every machine playing 
the game, tokens normally can't send messages or they would be prone to sending 
duplicate messages.  The exception is Token.report(), which is guaranteed to be 
called only on the server.  Token.report() is provided with a reporter object 
that can be used to send messages, but it's illegal to save a reference to the 
reporter and use it after Token.report() returns.  Such a design would lead to 
bugs on the clients, which are never given reporter objects."""

    def __init__(self, message):
        self.message_cls = message.__class__.__name__


class UnhandledSyncError(ApiUsageErrorFactory):

    message = """\
the message {message_} was rejected by the server.

This client attempted to send a {message_cls} message, but it was rejected by 
the server.  To fix this error, either figure out why the client is getting out 
of sync with the server or implement a {message_cls}.on_undo() that undoes 
everything done in {message_cls}.on_execute()."""

    def __init__(self, message):
        self.message_ = message
        self.message_cls = message.__class__.__name__


=======
    message_width = 79

    def __init__(self, message, *args, **kwargs):
        prefix = '{cls.__module__}.{cls.__name__}: '.format(cls=self.__class__)
        message = format_error_message(prefix, 3, message, *args, **kwargs)
        super().__init__(message)


>>>>>>> f927321a

def debug_only(function):
    if __debug__:
        return function
    else:
        return lambda *args, **kwargs: None

@debug_only
def require_instance(prototype, object):
    prototype_cls = prototype.__class__.__name__
    object_cls = object.__class__.__name__

    if not isinstance(object, type(prototype)):
        raise ApiUsageError("""\
                expected {prototype_cls}, but got {object_cls} instead.""")

    for member_name in prototype.__dict__:
        if not hasattr(object, member_name):
            raise ApiUsageError("""\
                forgot to call the {prototype_cls} constructor in 
                {object_cls}.__init__().

                The game engine was passed an object that inherits from 
                {prototype_cls} but is missing the '{member_name}' attribute.  
                This usually means that you forgot to call the {prototype_cls} 
                constructor in your subclass.""")
<|MERGE_RESOLUTION|>--- conflicted
+++ resolved
@@ -4,16 +4,6 @@
 from nonstdlib import MagicFormatter, fmt
 from nonstdlib import log, debug, info, warning, error, critical
 from pprint import pprint
-
-## Things to do
-
-# Implement as much of ApiUsageError.__init__() as possible in a standalone 
-# function.  I'd like a function (with a short name) that I could use to wrap 
-# assertions, e.g.:
-#
-#   assert x != 0, error_wrap("""\
-#           Lorem ipsum...""")
-
 
 ## Anatomy of an error message
 # ============================
@@ -114,297 +104,6 @@
     should be using it instead.
     """
 
-<<<<<<< HEAD
-    message = "Unknown error."
-
-    def __new__(cls, *args, **kwargs):
-        factory = object.__new__(cls)
-        factory.__init__(*args, **kwargs)
-        message = factory.message.format(**factory.__dict__)
-
-        # Normally, we want to lowercase the first letter in every error 
-        # message to force adherence to the recommended python style.  The 
-        # exception is if the first character in the unformatted message is a 
-        # brace, which means that the message probably begins with some 
-        # identifier name.  In that case we don't want to change anything.
-
-        if not factory.message.startswith('{'):
-            message = message[0].lower() + message[1:]
-
-        return ApiUsageError(message)
-
-
-
-class CantPickleWorld(ApiUsageErrorFactory):
-
-    message = """\
-can't pickle the world.
-
-The world should never have to be pickled and sent over the network, because 
-each machine starts with its own world and is kept in sync by the messaging 
-system.  But unless you are explicitly trying to pickle the world on your own, 
-this error is more likely to be the symptom of a major bug in the messaging 
-system that is preventing it from correctly deciding which tokens need to be 
-pickled."""
-
-class CantResetActiveToken(ApiUsageErrorFactory):
-
-    message = """\
-token {token} can't be reset because it's still being used.
-
-The purpose of Token.reset_registration() is to allow you to reuse tokens that 
-were previously removed from the world.  Normally these tokens aren't allowed 
-to do anything, which makes it easy to know when you accidentally keep a stale 
-reference to a token that isn't part of the world anymore.  This error means 
-that you tried to reset a token that was never removed from the world (or that 
-was already reset)."""
-
-    def __init__(self, token):
-        self.token = token
-
-
-class CantReuseMessage(ApiUsageErrorFactory):
-
-    message = """\
-can't send the same message more than once.
-
-It's not safe to send the same message twice because messages can accumulate 
-state as they are executed.  This also breaks the system by which clients can 
-react to responses from the server in multiplayer games.
-"""
-class IllegalTokenExtensionConstructor(ApiUsageErrorFactory):
-
-    message = """\
-the {extension_cls} constructor doesn't take the right arguments.
-
-Token extension constructors must take exactly three arguments: self, actor, 
-and token.  These are the arguments provided by tokens when they automatically 
-instantiates their extensions.  Fix this error by making the {extension_cls} 
-constructor compatible with these arguments."""
-
-    def __init__(self, extension_cls):
-        self.extension_cls = extension_cls.__name__
-
-
-class MessageNotYetSent(ApiUsageErrorFactory):
-
-    message = """\
-can't ask who sent a message before it's been sent.
-
-This error means Message.was_sent_by() or Message.was_sent_by_referee() got 
-called on a message that hadn't been sent yet.  Normally you would only call 
-these methods from within Message.on_check()."""
-
-class MessageAlreadySent(ApiUsageErrorFactory):
-
-    message = """\
-messages can't add or remove tokens after they've been sent.
-
-You get this error if you call Message.add_token() or Message.remove_token() 
-after the message has been sent.  Normally you would only call these methods 
-from within the constructors of your message subclasses."""
-
-class NotUsingIdFactory(ApiUsageErrorFactory):
-
-    message = """\
-can't use {bad_id} as a token id.
-
-Token._give_id() expects to be passed an internal object that can be used to 
-create new, unique id numbers.  For that reason, this method should only be 
-called by the game engine.  You can get this error if you try to assign an id 
-to a token by calling Token._give_id() yourself.  Use Message.add_token() to 
-create all your tokens in a manner that avoids synchronization bugs."""
-
-    def __init__(self, bad_id):
-        self.bad_id = bad_id
-
-
-class ObjectIsntRightType(ApiUsageErrorFactory):
-
-    message = """\
-expected {prototype_cls}, but got {object_cls} instead."""
-
-    def __init__(self, prototype, object):
-        self.prototype = prototype
-        self.prototype_cls = prototype.__class__.__name__
-        self.object = object
-        self.object_cls = object.__class__.__name__
-
-
-class ObjectIsntFullyConstructed(ApiUsageErrorFactory):
-
-    message = """\
-forgot to call the {prototype_cls} constructor in {object_cls}.__init__().
-
-The game engine was passed an object that inherits from {prototype_cls} but is 
-missing the '{missing_member}' attribute.  This usually means that you forgot 
-to call the {prototype_cls} constructor in your subclass."""
-
-    def __init__(self, prototype, object, missing_member):
-        self.prototype = prototype
-        self.prototype_cls = prototype.__class__.__name__
-        self.object = object
-        self.object_cls = object.__class__.__name__
-        self.missing_member = missing_member
-
-
-class ObjectIsntMessageSubclass(ApiUsageErrorFactory):
-
-    message = """\
-expected Message subclass, but got {object} instead."""
-
-    def __init__(self, object):
-        try:
-            self.object = object.__name__
-        except:
-            self.object = object
-
-
-class TokenAlreadyHasId(ApiUsageErrorFactory):
-
-    message = """\
-token {token} already has an id.
-
-This error usually means that {token} was added to the world twice."""
-
-    def __init__(self, token):
-        self.token = token
-
-
-class TokenAlreadyInWorld(ApiUsageErrorFactory):
-
-    message = """\
-can't add the same token to the world twice.
-
-Token {token} can't be added to the world, because the world already contains a 
-token with the id={token.id}.  You can get this error if you try to add a token 
-to the world on without using a message (i.e. CreateToken)."""
-
-    def __init__(self, token):
-        self.token = token
-
-
-class TokenDoesntHaveId(ApiUsageErrorFactory):
-
-    message = """\
-token {token} should have an id, but doesn't.
-
-This error usually means that a token was added to the world without being 
-assigned an id number.  To correct this, make sure that you're using a message 
-(i.e. CreateToken) to create all of your tokens."""
-
-    def __init__(self, token):
-        self.token = token
-
-
-class TokenCantSubscribeNow(ApiUsageErrorFactory):
-
-    message = """\
-token {token} can't subscribe to messages now.
-
-Tokens must be registered with the world before they can subscribe to (or 
-unsubscribe from) messages, because subscriptions can't be pickled and sent 
-over the network.  So any subscriptions a token makes while it's not part of 
-the world won't be communicated to each machine playing the game.  You are most 
-likely getting this error because you tried to subscribe to messages in the 
-constructor of a Token subclass.  You can't do that, but instead you can either 
-make your subscriptions in the on_add_to_world() callback or you can label your 
-handler methods with the @subscribe_to_message decorator."""
-
-    def __init__(self, token):
-        self.token = token
-
-
-class TokenCantUseStaleReporter(ApiUsageErrorFactory):
-    
-    message = """\
-tokens can't send messages outside of report().
-
-The engine detected a '{message.__class__.__name__}' message being sent to a 
-reporter that is no longer accepting messages.  This can happen if you save the 
-reporter object passed to Token.report() and attempt to use it outside of that 
-method call."""
-
-class TokenHasNoSuchMethodToWatch(ApiUsageErrorFactory):
-
-    message = """\
-{token_cls} has no such method {method_name}() to watch.
-
-This error usually means that you used the @watch_token decorator on a method 
-of a token extension class that didn't match the name of any method in the 
-corresponding token class.  Check for typos."""
-
-    def __init__(self, token, method_name):
-        self.token = token
-        self.token_cls = token.__class__.__name__
-        self.method_name = method_name
-
-
-class TokenNotInWorld(ApiUsageErrorFactory):
-
-    message = """\
-token {token} (id={token.id}) not in world.
-
-You can get this error if you try to remove the same token from the world 
-twice.  This might happen is you don't get rid of every reference to a token 
-after it's removed the first time, then later on you try to remove the stale 
-reference."""
-
-    def __init__(self, token):
-        self.token = token
-
-
-class UsingRemovedToken(ApiUsageErrorFactory):
-
-    message = """\
-token {token} has been removed from the world.
-
-This error is raised when the game engine detects that a token that has been 
-removed from world is still being used.  For example, maybe a message can't be 
-pickled because it contains a reference to a token that was previously removed 
-from the world.  This error usually means that a stale reference to a destroyed 
-token is accidentally being kept."""
-
-    def __init__(self, token):
-        self.token = token
-
-
-class UsingStaleReporter(ApiUsageErrorFactory):
-
-    message = """\
-{message_cls} message sent using a stale reporter.
-
-This message is raised when the reporter provided to Token.report() is used 
-after that method returns.  This can only happen if you save a reference to the 
-reporter, which you shouldn't do.  This is a multiplayer synchronization issue.  
-Because the same token should exist in the same state on every machine playing 
-the game, tokens normally can't send messages or they would be prone to sending 
-duplicate messages.  The exception is Token.report(), which is guaranteed to be 
-called only on the server.  Token.report() is provided with a reporter object 
-that can be used to send messages, but it's illegal to save a reference to the 
-reporter and use it after Token.report() returns.  Such a design would lead to 
-bugs on the clients, which are never given reporter objects."""
-
-    def __init__(self, message):
-        self.message_cls = message.__class__.__name__
-
-
-class UnhandledSyncError(ApiUsageErrorFactory):
-
-    message = """\
-the message {message_} was rejected by the server.
-
-This client attempted to send a {message_cls} message, but it was rejected by 
-the server.  To fix this error, either figure out why the client is getting out 
-of sync with the server or implement a {message_cls}.on_undo() that undoes 
-everything done in {message_cls}.on_execute()."""
-
-    def __init__(self, message):
-        self.message_ = message
-        self.message_cls = message.__class__.__name__
-
-
-=======
     message_width = 79
 
     def __init__(self, message, *args, **kwargs):
@@ -413,7 +112,6 @@
         super().__init__(message)
 
 
->>>>>>> f927321a
 
 def debug_only(function):
     if __debug__:
