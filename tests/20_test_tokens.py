#!/usr/bin/env python

import kxg
from test_helpers import *

<<<<<<< HEAD
def force_add_token(world, token, id=None):
    if id is not None:
        token._id = id
    elif token._id is None:
        token._id = len(world)

    world._add_token(token)

def force_remove_token(world, token):
    world._remove_token(token)


class NonTokenClass:
    pass

class UninitializedTokenClass(DummyToken):
    def __init__(self):
        pass


def test_token_repr():
    assert DummyWorld().__repr__() == 'DummyWorld()'
    assert DummyToken().__repr__() == 'DummyToken(id=None)'

def test_token_creation():
    world = DummyWorld()
    token = DummyToken()

    # Make sure you can't add a non-token to the world.

    with raises_api_usage_error("expected Token, but got NonTokenClass instead"):
        world._add_token(NonTokenClass())

    # Make sure the game engine give a helpful error message when you 
    # forget to call Token.__init__() in a Token subclass.
    
    with raises_api_usage_error("forgot to call the Token constructor"):
        world._add_token(UninitializedTokenClass())

    # Make sure you can't add a token without an id to the world.

    with raises_api_usage_error("should have an id, but doesn't"):
        world._add_token(token)

    # Make sure Token._give_id() rejects raw id numbers.

    with raises_api_usage_error("can't use 1 as a token id"):
        token._give_id(1)

    # Make sure the token can actually be added to the world.

    force_add_token(world, token)

    # Make sure you can't assign the token an id twice.

    with raises_api_usage_error("already has an id"):
        token._give_id(kxg.IdFactory(1, 1))

    # Make sure you can't add the same token to the world twice.

    with raises_api_usage_error("can't add the same token to the world twice"):
        world._add_token(token)

    # Make sure you can't add a token that's been previously removed from 
    # the game.

    force_remove_token(world, token)

    with raises_api_usage_error("token DummyToken has been removed from the world"):
        force_add_token(world, token)
=======
def test_token_repr():
    assert DummyToken().__repr__() == 'DummyToken(id=None)'
    assert DummyWorld().__repr__() == 'DummyWorld()'
>>>>>>> f927321a

def test_token_type_checking():
    world = DummyWorld()
    pending_token = DummyToken()
    pending_with_id_token = DummyToken(); \
            pending_with_id_token._id = 1
    active_token = DummyToken(); \
            force_add_token(world, active_token)
    removed_token = DummyToken(); \
            force_add_token(world, removed_token); \
            force_remove_token(world, removed_token)
    uninitialized_token = UninitializedTokenClass()
    non_token = NonTokenClass()

    kxg.require_token(active_token)
    kxg.require_token(pending_token)
    kxg.require_token(pending_with_id_token)
    kxg.require_token(removed_token)

    with raises_api_usage_error("forgot to call the Token constructor"):
        kxg.require_token(uninitialized_token)
    with raises_api_usage_error("expected Token, but got NonTokenClass"):
        kxg.require_token(non_token)

    kxg.require_active_token(active_token)

    with raises_api_usage_error("should have an id, but doesn't"):
        kxg.require_active_token(pending_token)
    with raises_api_usage_error("not in world"):
        kxg.require_active_token(pending_with_id_token)
<<<<<<< HEAD
    with raises_api_usage_error("has been removed from the world"):
        kxg.require_active_token(removed_token)
=======
    with raises_api_usage_error("should have an id, but doesn't"):
        kxg.require_active_token(expired_token)
>>>>>>> f927321a
    with raises_api_usage_error("forgot to call the Token constructor"):
        kxg.require_token(uninitialized_token)
    with raises_api_usage_error("expected Token, but got NonTokenClass"):
        kxg.require_token(non_token)

<<<<<<< HEAD
def test_token_participation():
    world = DummyWorld()
    token = DummyToken()

    # Make sure that tokens are in the 'pending' state before they're added to 
    # the world, and that 'pending' tokens can't be reset.

    assert token.world_participation == 'pending'
    with raises_api_usage_error("can't be reset because it's still being used"):
        token.reset_participation()

    # Make sure that tokens are in the 'active' state after they've been added 
    # to the world, and that 'active' tokens can't be reset.

    force_add_token(world, token)

    assert token.world_participation == 'active'
    with raises_api_usage_error("can't be reset because it's still being used"):
        token.reset_participation()

    # Make sure that tokens are in the 'removed' state after they've been 
    # removed from the world.

    force_remove_token(world, token)
    assert token.world_participation == 'removed'

    # Make sure that tokens can be reused once they've been reset.

    token.reset_participation()

    assert token.world_participation == 'pending'
    with raises_api_usage_error("can't be reset because it's still being used"):
        token.reset_participation()

    force_add_token(world, token)

    assert token.world_participation == 'active'
    with raises_api_usage_error("can't be reset because it's still being used"):
        token.reset_participation()

    force_remove_token(world, token)

def test_token_serialization():
    world = DummyWorld()
    token_1 = DummyToken(); force_add_token(world, token_1)
    token_2 = DummyToken(parent=token_1)
    token_2.attribute = "blue"
=======
def test_token_safety_checking():
    from inspect import signature

    world = DummyWorld()
    token = DummyToken()

    # Make sure the original method's metadata is kept as the safety checks are 
    # added and removed.

    assert token.unsafe_method.__name__ == 'unsafe_method'
    assert token.unsafe_method.__doc__ == """ Docstring. """
    assert str(signature(token.unsafe_method)) == '(x)'

    force_add_token(world, token)

    assert token.unsafe_method.__name__ == 'unsafe_method'
    assert token.unsafe_method.__doc__ == """ Docstring. """
    assert str(signature(token.unsafe_method)) == '(x)'

    force_remove_token(world, token)

    assert token.unsafe_method.__name__ == 'unsafe_method'
    assert token.unsafe_method.__doc__ == """ Docstring. """
    assert str(signature(token.unsafe_method)) == '(x)'
>>>>>>> f927321a

    # Make sure "unsafe" methods can't be called if the token has been added to 
    # the world and the world hasn't been unlocked.  Also make sure the safety 
    # checks can be added and removed (as the token itself is added and removed 
    # from the world) more than once.
    
    def assert_safety_checks_off(token):
        token.safe_method(1)
        token.unsafe_method(2)
        token.safe_super_method(3)
        token.unsafe_super_method(4)
        token.safe_property = 5
        token.safe_property

    def assert_safety_checks_on(token):
        token.safe_method(1)
        with raises_api_usage_error("unsafe invocation", "DummyToken.unsafe_method()"):
            token.unsafe_method(2)
        token.safe_super_method(3)
        with raises_api_usage_error("unsafe invocation", "DummyToken.unsafe_super_method()"):
            token.unsafe_super_method(4)
        token.safe_property = 5
        token.safe_property


    # Run the test twice to make sure the safety checks aren't affected by the 
    # token entering and exiting the world.

    for i in range(2):
        assert_safety_checks_off(token)

        force_add_token(world, token)
        assert_safety_checks_on(token)

        with world._unlock_temporarily():
            assert_safety_checks_off(token)

            # Make sure that nested calls to unlock_temporarily() don't lock 
            # the world prematurely.

            with world._unlock_temporarily(): pass
            assert_safety_checks_off(token)

        force_remove_token(world, token)
        assert_safety_checks_off(token)

def test_token_extensions():
    actor = DummyActor()
    world = DummyWorld(); world._set_actors([actor])

    # Make sure a nice error is raised if the user forgets to write an 
    # appropriate constructor for their extension class.

    class BadConstructorToken (DummyToken):

        def __extend__(self):
            return {DummyActor: BadConstructorExtension}

    class BadConstructorExtension (DummyExtension):

        def __init__(self):
            pass


    with raises_api_usage_error("the BadConstructorExtension constructor doesn't take the right arguments."):
        force_add_token(world, BadConstructorToken())

    # Make sure a nice error is raised if the user tries to attach a callback 
    # to a token method that doesn't exist.

    class NoSuchMethodToken (DummyToken):

        def __extend__(self):
            return {DummyActor: NoSuchMethodExtension}

    class NoSuchMethodExtension (DummyExtension):

        @kxg.watch_token
        def no_such_method(self):
            pass


    with raises_api_usage_error('NoSuchMethodToken has no such method no_such_method() to watch'):
        force_add_token(world, NoSuchMethodToken())

    # Make sure extensions can attach callbacks to any widget method.

    class WatchMethodToken (DummyToken):

        def __extend__(self):
            return {DummyActor: WatchMethodExtension}

    class WatchMethodExtension (DummyExtension):

        def __init__(self, actor, token):
            super().__init__(actor, token)
            self.method_1_calls = []
            self.method_2_calls = []

        @kxg.watch_token
<<<<<<< HEAD
        def dummy_method_1(self, *args, **kwargs):
            self.method_1_calls.append((args, kwargs))

        @kxg.watch_token
        def dummy_method_2(self, *args, **kwargs):
            self.method_2_calls.append((args, kwargs))
=======
        def safe_method(self, x):
            self.read_only_calls += 1

        @kxg.watch_token
        def unsafe_method(self, x):
            self.read_write_calls += 1
>>>>>>> f927321a


    token_1 = WatchMethodToken()
    force_add_token(world, token_1)
    extension_1 = token_1.get_extension(actor)

<<<<<<< HEAD
    assert extension_1.method_1_calls == []
    assert extension_1.method_2_calls == []
    assert token_1.get_extensions() == [extension_1]

    token_1.dummy_method_1(1, a=2)
    assert extension_1.method_1_calls == [((1,),{'a':2})]
    assert extension_1.method_2_calls == []

    token_1.dummy_method_2(3, b=4)
    assert extension_1.method_1_calls == [((1,),{'a':2})]
    assert extension_1.method_2_calls == [((3,),{'b':4})]

    token_1.dummy_method_1(5, 6)
    assert extension_1.method_1_calls == [((1,),{'a':2}), ((5,6),{})]
    assert extension_1.method_2_calls == [((3,),{'b':4})]

    token_1.dummy_method_2(7, 8)
    assert extension_1.method_1_calls == [((1,),{'a':2}), ((5,6),{})]
    assert extension_1.method_2_calls == [((3,),{'b':4}), ((7,8),{})]

=======
    assert extension_1.read_only_calls == 0
    assert extension_1.read_write_calls == 0
    assert token_1.get_extensions() == [extension_1]

    token_1.safe_method(0)
    assert extension_1.read_only_calls == 1
    assert extension_1.read_write_calls == 0

    with world._unlock_temporarily():
        token_1.unsafe_method(0)
    assert extension_1.read_only_calls == 1
    assert extension_1.read_write_calls == 1
    
>>>>>>> f927321a
def test_cant_pickle_world():
    import pickle
    world = DummyWorld()

    with raises_api_usage_error("can't pickle the world"):
        pickle.dumps(world)
<|MERGE_RESOLUTION|>--- conflicted
+++ resolved
@@ -3,85 +3,21 @@
 import kxg
 from test_helpers import *
 
-<<<<<<< HEAD
-def force_add_token(world, token, id=None):
-    if id is not None:
-        token._id = id
-    elif token._id is None:
-        token._id = len(world)
-
-    world._add_token(token)
-
-def force_remove_token(world, token):
-    world._remove_token(token)
-
-
-class NonTokenClass:
-    pass
-
-class UninitializedTokenClass(DummyToken):
-    def __init__(self):
-        pass
-
-
-def test_token_repr():
-    assert DummyWorld().__repr__() == 'DummyWorld()'
-    assert DummyToken().__repr__() == 'DummyToken(id=None)'
-
-def test_token_creation():
-    world = DummyWorld()
-    token = DummyToken()
-
-    # Make sure you can't add a non-token to the world.
-
-    with raises_api_usage_error("expected Token, but got NonTokenClass instead"):
-        world._add_token(NonTokenClass())
-
-    # Make sure the game engine give a helpful error message when you 
-    # forget to call Token.__init__() in a Token subclass.
-    
-    with raises_api_usage_error("forgot to call the Token constructor"):
-        world._add_token(UninitializedTokenClass())
-
-    # Make sure you can't add a token without an id to the world.
-
-    with raises_api_usage_error("should have an id, but doesn't"):
-        world._add_token(token)
-
-    # Make sure Token._give_id() rejects raw id numbers.
-
-    with raises_api_usage_error("can't use 1 as a token id"):
-        token._give_id(1)
-
-    # Make sure the token can actually be added to the world.
-
-    force_add_token(world, token)
-
-    # Make sure you can't assign the token an id twice.
-
-    with raises_api_usage_error("already has an id"):
-        token._give_id(kxg.IdFactory(1, 1))
-
-    # Make sure you can't add the same token to the world twice.
-
-    with raises_api_usage_error("can't add the same token to the world twice"):
-        world._add_token(token)
-
-    # Make sure you can't add a token that's been previously removed from 
-    # the game.
-
-    force_remove_token(world, token)
-
-    with raises_api_usage_error("token DummyToken has been removed from the world"):
-        force_add_token(world, token)
-=======
 def test_token_repr():
     assert DummyToken().__repr__() == 'DummyToken(id=None)'
     assert DummyWorld().__repr__() == 'DummyWorld()'
->>>>>>> f927321a
 
 def test_token_type_checking():
     world = DummyWorld()
+
+    class UninitializedTokenClass(DummyToken):
+        def __init__(self):
+            pass
+
+    class NonTokenClass:
+        pass
+
+
     pending_token = DummyToken()
     pending_with_id_token = DummyToken(); \
             pending_with_id_token._id = 1
@@ -109,67 +45,13 @@
         kxg.require_active_token(pending_token)
     with raises_api_usage_error("not in world"):
         kxg.require_active_token(pending_with_id_token)
-<<<<<<< HEAD
-    with raises_api_usage_error("has been removed from the world"):
+    with raises_api_usage_error("should have an id, but doesn't"):
         kxg.require_active_token(removed_token)
-=======
-    with raises_api_usage_error("should have an id, but doesn't"):
-        kxg.require_active_token(expired_token)
->>>>>>> f927321a
     with raises_api_usage_error("forgot to call the Token constructor"):
         kxg.require_token(uninitialized_token)
     with raises_api_usage_error("expected Token, but got NonTokenClass"):
         kxg.require_token(non_token)
 
-<<<<<<< HEAD
-def test_token_participation():
-    world = DummyWorld()
-    token = DummyToken()
-
-    # Make sure that tokens are in the 'pending' state before they're added to 
-    # the world, and that 'pending' tokens can't be reset.
-
-    assert token.world_participation == 'pending'
-    with raises_api_usage_error("can't be reset because it's still being used"):
-        token.reset_participation()
-
-    # Make sure that tokens are in the 'active' state after they've been added 
-    # to the world, and that 'active' tokens can't be reset.
-
-    force_add_token(world, token)
-
-    assert token.world_participation == 'active'
-    with raises_api_usage_error("can't be reset because it's still being used"):
-        token.reset_participation()
-
-    # Make sure that tokens are in the 'removed' state after they've been 
-    # removed from the world.
-
-    force_remove_token(world, token)
-    assert token.world_participation == 'removed'
-
-    # Make sure that tokens can be reused once they've been reset.
-
-    token.reset_participation()
-
-    assert token.world_participation == 'pending'
-    with raises_api_usage_error("can't be reset because it's still being used"):
-        token.reset_participation()
-
-    force_add_token(world, token)
-
-    assert token.world_participation == 'active'
-    with raises_api_usage_error("can't be reset because it's still being used"):
-        token.reset_participation()
-
-    force_remove_token(world, token)
-
-def test_token_serialization():
-    world = DummyWorld()
-    token_1 = DummyToken(); force_add_token(world, token_1)
-    token_2 = DummyToken(parent=token_1)
-    token_2.attribute = "blue"
-=======
 def test_token_safety_checking():
     from inspect import signature
 
@@ -194,7 +76,6 @@
     assert token.unsafe_method.__name__ == 'unsafe_method'
     assert token.unsafe_method.__doc__ == """ Docstring. """
     assert str(signature(token.unsafe_method)) == '(x)'
->>>>>>> f927321a
 
     # Make sure "unsafe" methods can't be called if the token has been added to 
     # the world and the world hasn't been unlocked.  Also make sure the safety 
@@ -287,6 +168,14 @@
         def __extend__(self):
             return {DummyActor: WatchMethodExtension}
 
+        @kxg.read_only
+        def dummy_method_1(self, *args, **kwargs):
+            pass
+
+        @kxg.read_only
+        def dummy_method_2(self, *args, **kwargs):
+            pass
+
     class WatchMethodExtension (DummyExtension):
 
         def __init__(self, actor, token):
@@ -295,28 +184,18 @@
             self.method_2_calls = []
 
         @kxg.watch_token
-<<<<<<< HEAD
         def dummy_method_1(self, *args, **kwargs):
             self.method_1_calls.append((args, kwargs))
 
         @kxg.watch_token
         def dummy_method_2(self, *args, **kwargs):
             self.method_2_calls.append((args, kwargs))
-=======
-        def safe_method(self, x):
-            self.read_only_calls += 1
-
-        @kxg.watch_token
-        def unsafe_method(self, x):
-            self.read_write_calls += 1
->>>>>>> f927321a
 
 
     token_1 = WatchMethodToken()
     force_add_token(world, token_1)
     extension_1 = token_1.get_extension(actor)
 
-<<<<<<< HEAD
     assert extension_1.method_1_calls == []
     assert extension_1.method_2_calls == []
     assert token_1.get_extensions() == [extension_1]
@@ -337,21 +216,6 @@
     assert extension_1.method_1_calls == [((1,),{'a':2}), ((5,6),{})]
     assert extension_1.method_2_calls == [((3,),{'b':4}), ((7,8),{})]
 
-=======
-    assert extension_1.read_only_calls == 0
-    assert extension_1.read_write_calls == 0
-    assert token_1.get_extensions() == [extension_1]
-
-    token_1.safe_method(0)
-    assert extension_1.read_only_calls == 1
-    assert extension_1.read_write_calls == 0
-
-    with world._unlock_temporarily():
-        token_1.unsafe_method(0)
-    assert extension_1.read_only_calls == 1
-    assert extension_1.read_write_calls == 1
-    
->>>>>>> f927321a
 def test_cant_pickle_world():
     import pickle
     world = DummyWorld()
