import errno, socket, struct, pickle

class Host:
    """ Accept any number of incoming network connections.  For each
    connection, a new pipe is created.  The pipe can be used for communication,
    but by itself the host cannot. """

    def __init__(self, host, port, callback=lambda pipe: None):
        """ Construct a host listening on the given host and port.  The host 
        will not actually begin accepting connections until open() and accept() 
        have been called. """
        self.callback = callback
        self.queue = 5

        self.address = host, port
        self.socket = socket.socket()

        # The second option allows ports to be reused immediately.
        self.socket.setblocking(False)
        self.socket.setsockopt(socket.SOL_SOCKET, socket.SO_REUSEADDR, 1)

        self.closed = False

    def open(self):
        """ Bind the socket to the address specified in the constructor, but
        don't begin accepting connections yet.  This should only be called
        once. """

        self.socket.bind(self.address)
        self.socket.listen(self.queue)

    def accept(self):
        """ Accept as many connections as possible without blocking.  Return a
        list of initialized connections to the client. """

        error = "This host is no longer accepting connections."
        assert not self.finished(), error

        while not self.finished():

            # Continue looping until accept() throws an exception.
            try:
                connection, address = self.socket.accept()
                pipe = Pipe(connection)

                self.callback(pipe)

            except socket.error, message:

                # This message is triggered by accept() when there are no more
                # connections to accept.  
                if message.errno == errno.EAGAIN: return

                # Treat any other flavor of exception as a fatal error.
                else: raise

    def finished(self):
        """ Return true if close() method has been called to explicitly close 
        the host.  This method may be overwritten in subclasses. """
        return self.closed

    def close(self):
        """ Stop accepting connections and close the host socket. """
        self.socket.close()
        self.closed = True


class Server (Host):
    """ Accept a preset number of incoming network connections.  Once that
    many clients have connected, a callback will be executed to inform the
    calling code.  After that point, the server no longer does anything and can
    be safely destroyed. 
    
    Servers are more sophisticated than hosts, but they are only useful when
    you know in advance how many clients will be connecting.  If this is not
    the case, you need to use hosts instead. """

    def __init__(self, host, port, seats, callback=lambda pipes: None):
        """ Construct a server listening on the given host and port for the 
        given number of connections.  The server will not actually begin 
        connections until open() and accept() have been called. """
        self.pipes = []
        self.seats = seats

        def greet(pipe):
            self.pipes.append(pipe)

            if self.full():
                callback(self.pipes)
                self.close()

        Host.__init__(self, host, port, callback=greet)

    def __iter__(self):
        """ Return an iterator over the pipes connected to the server. """
        assert self.full()
        return iter(self.pipes)

    def get_pipes(self):
        """ Return the pipes connected to the server. """
        assert self.full()
        return self.pipes

    def empty(self):
        """ Return true if no clients have connected yet. """
        return len(self.pipes) == 0

    def full(self):
        """ Return true if all of the seats have been filled. """
        return len(self.pipes) == self.seats


class Client:
    """ Establish a connection to a remote machine.  Clients can connect to
    both hosts and servers.  Once the connection is established, a pipe object
    is created and the client itself can be destroyed.  All communication is
    mediated by the pipe. """

    def __init__(self, host, port, callback=lambda pipe: None):
        """ Construct with a host and port to connect to.  The connect() method 
        must be called to establish the connection to this address, because 
        this method does not go over the network itself. """
        self.callback = callback

        self.pipe = None
        self.address = host, port

        self.socket = socket.socket()
        self.socket.setblocking(False)

    def get_pipe(self):
        """ Return a pipe that can be used for communication. """
        assert self.finished()
        return self.pipe

    def connect(self):
        """ Attempt the connect to the network address specified in the 
        constructor.  This method does not block, so it may need to be called 
        repeatedly until finished() returns true. """
        assert not self.finished()

        error = self.socket.connect_ex(self.address)

        if error == 0:
            self.pipe = Pipe(self.socket)
            self.callback(self.pipe)

        return error

    def finished(self):
        """ Return true if a connection has been established. """
        return bool(self.pipe)


class Pipe:
    """ Facilitate nonblocking communication across a network connection.  
    Pipes are often not used directly, but are instead passed to higher-level
    communication frameworks like the game engine. """

    class Header:
        """ Pack and unpack the header information that gets attached to 
        every message.  This is meant purely for internal use within pipes. """

        format = '!BI'
        length = struct.calcsize(format)

        message = 0

        @classmethod
        def pack(cls, data):
            header = struct.pack(cls.format, cls.message, len(data))
            return header + data

        @classmethod
        def unpack(cls, header_stream):
            header_type, data_length = struct.unpack(cls.format, header_stream)
            return header_type, cls.length + data_length
        

    class Serializer:
        """ Define a interface for the serialization of outgoing messages 
        and the corresponding deserialization of incoming packets. """

        def pack(self, message):
            raise NotImplementedError

        def unpack(self, packet):
            raise NotImplementedError

    class PickleSerializer (Serializer):
        """ Prepare message objects to be sent over the network using the 
        pickle module.  This is a very general solution, but it will often use 
        more bandwidth than an optimized client. """

        def pack(self, message):
            # The second parameter to dumps() tells pickle which protocol (i.e.
            # file format) to use.  I use protocol 2 since it is optimized for
            # new-style classes, and message classes tend to be new-style.
            return pickle.dumps(message, 2)

        def unpack(self, packet):
            return pickle.loads(packet)

    class NullSerializer (Serializer):
        """ Send raw objects over the network without serialization.  This is 
        an efficient approach, but it only works for strings. """
        
        def pack(self, message):
            assert isinstance(message, basestring)
            return message

        def unpack(self, packet):
            return packet


    def __init__(self, socket):
        """ Internal constructor used by the Host and Client classes to create 
        new pipes.  The given socket must already be connected.  The pipe will 
        act as a game-friendly, non-blocking wrapper around that socket. """
        self.socket = socket
        self.socket.setblocking(False)

        self.incoming = ""
        self.outgoing = []

        self.locked = False
        self.closed = False

        self.serializer = Pipe.PickleSerializer()
        self.serializer_stack = []

    def close(self):
        """ Close the network connection and unlock the pipe. """
        self.socket.close()
        self.closed = True
        self.unlock()

    def lock(self):
        """ Lock the pipe so that only one higher-level framework can use it.  
        Two frameworks can't share a pipe because it's difficult to specify 
        which messages go to which framework. """
        assert not self.locked
        self.locked = True

    __enter__ = lock

    def unlock(self, *ignore):
        """ Unlock the pipe so that other higher-level framework can use it.  
        Only do this once the current framework is done with the pipe, because 
        two frameworks shouldn't use the same pipe at the same time. """
        self.locked = False

    __exit__ = unlock

    def busy(self):
<<<<<<< HEAD
        return not self.idle()
=======
        """ Return true if data is waiting to either be sent or received. """
        return bool(self.incoming or self.outgoing)
>>>>>>> fe30405d

    def idle(self):
        """ Return true if the pipe is not busy. """
        return not self.busy()

    def send(self, message, receipt=None):
        """ Queue a message to be sent.  The message is packed immediately, but 
        it's not physically sent onto the network until deliver() is called.  
        The receipt argument allows you to provide a value that will returned 
        back to you by deliver() once this message is actually sent.  By 
        default, the receipt will be the message itself. """
        assert self.locked

        data = self.serializer.pack(message)
        stream = Pipe.Header.pack(data)
        receipt = message if receipt is None else receipt

        self.outgoing.append((stream, receipt))

    def send_now(self, message, receipt=None):
        self.send(message, receipt)
        return self.deliver()

    def deliver(self):
        """ Deliver any messages that were queued in the last frame.  This 
        method does not block, which means it handles the (rare) case where it 
        takes several tries to send a message. """
        receipts = []

        while self.outgoing:
            try:
                stream, receipt = self.outgoing[0]

                sent = self.socket.send(stream)
                self.outgoing[0] = stream[sent:], receipt

                if not self.outgoing[0][0]:
                    self.outgoing.pop(0)
                    receipts.append(receipt)

            except socket.error, message:
                
                # This exception is triggered when no bytes at all can be sent.
                # Even though this usually indicates a serious problem, it is
                # silently ignored in hope that the problem will be resolved 
                # before the next call to this method.
                if message.errno == errno.EAGAIN: break

                # Any other flavor of exception is taken to be a fatal error.
                else: raise

        return receipts

    def receive(self):
        """ Read as many messages as possible off of the network and return 
        them.  Partial messages are stored in a buffer and will be returned as 
        soon as they are completed.  The push_serializer() and set_serializer() 
        methods can be used to control how messages are unpacked.  The messages 
        are returned in an iterator, so each message can be fully processed 
        before the next is unpacked. """

        assert self.locked

        # Begin by reading as much data as possible out of the network
        # interface and into a text stream.  If there was already data in the
        # stream, the new data is appended to it.  If no bytes are returned,
        # the socket has been closed by the remote end.

        while True:
            try:
                next_packet = self.socket.recv(4096)
                self.incoming += next_packet

                if len(next_packet) == 0:
                    self.closed = True
                    break

            except socket.error, message:
                if message.errno == errno.EAGAIN: break
                else: raise

        # Continue by parsing as many messages as possible out of the text
        # stream.  Any incomplete data is left on the stream in the hope that
        # it will be completed later.

        while True:
            stream_length = len(self.incoming)
            header_length = Pipe.Header.length

            # Make sure the complete header is present, then determine the size
            # of the rest of the packet.

            if stream_length < header_length:
                break

            header_stream = self.incoming[:header_length]
            header_type, packet_length = Pipe.Header.unpack(header_stream)

            # Make sure that the message data is complete.  This is especially
            # important, because trying to unpack an incomplete message can
            # generate many, many different types of exceptions.

            if stream_length < packet_length:
                break

            data = self.incoming[header_length:packet_length]
            self.incoming = self.incoming[packet_length:]

            # The unpacked data is interpreted based on the message type 
            # contained in the header.  There is only one kind of message right 
            # now, but that may change in the future.

            # Messages are returned using an iterator.  This gives the calling 
            # code a chance to process each message before the next one is 
            # unpacked.  Sometime the later messages cannot be unpacked until 
            # all of the earlier ones have been processed.

            if header_type == Pipe.Header.message:
                yield self.serializer.unpack(data)
            else:
                raise AssertionError

    def finished(self):
        """ Return true if the pipe has been closed. """
        return self.closed

    def set_serializer(self, serializer):
        """ Set the method used to pack and unpack messages. """
        self.serializer = serializer

    def push_serializer(self, serializer):
        """ Push a new method to pack and unpack messages. """
        self.serializer_stack.append(self.serializer)
        self.serializer = serializer

    def pop_serializer(self):
        """ Pop off the current method to pack and unpack messages. """
        self.serializer = self.serializer_stack.pop()
<|MERGE_RESOLUTION|>--- conflicted
+++ resolved
@@ -253,12 +253,8 @@
     __exit__ = unlock
 
     def busy(self):
-<<<<<<< HEAD
-        return not self.idle()
-=======
         """ Return true if data is waiting to either be sent or received. """
         return bool(self.incoming or self.outgoing)
->>>>>>> fe30405d
 
     def idle(self):
         """ Return true if the pipe is not busy. """
