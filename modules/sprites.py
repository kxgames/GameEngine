from vector import *

infinity = inf = float("inf")

class Sprite:
    """ A parent class for every game object that can move.  This class stores
    position data and handles basic physics, but it is not meant to be
    directly instantiated. """

    # Constructor {{{1
    def __init__(self):
        self.position = Vector.null()
        self.velocity = Vector.null()
        self.acceleration = Vector.null()

        self.max_acceleration = infinity
        self.max_velocity = infinity

    def setup(self, p=Vector.null(), max_a=infinity, max_v=infinity):
        self.position = p
        self.max_acceleration = max_a
        self.max_velocity = max_v

    # Updates {{{1
    def update(self, time):
        self.check_acceleration()
        self.check_velocity()

        # This is the "Velocity Verlet" algorithm.  I learned it in my
        # computational chemistry class, and it's a better way to integrate
        # Newton's equations of motion than what we were doing before.

        self.velocity += self.acceleration * (time / 2); self.check_velocity()
        self.position += self.velocity * time
        self.velocity += self.acceleration * (time / 2); self.check_velocity()
        
    def check_acceleration(self):
        a = self.acceleration
        if a.magnitude > self.max_acceleration:
            self.acceleration = a.normal * self.max_acceleration

    def check_velocity(self):
        if self.velocity.magnitude > self.max_velocity:
            self.velocity = self.velocity.normal * self.max_velocity

    # Attributes {{{1
    def get_position(self):
        return self.position

    def get_velocity(self):
        return self.velocity

    def get_acceleration(self):
        return self.acceleration

    def get_max_velocity(self):
        return self.max_acceleration

    def get_max_acceleration(self):
        return self.max_acceleration

    def set_position(self, position):
        self.position = position

    def set_velocity(self, velocity):
        self.velocity = velocity
        self.check_velocity()

    def set_acceleration(self, acceleration):
        self.acceleration = acceleration
        self.check_acceleration()

    def get_max_velocity(self):
        return self.max_acceleration

    def get_max_acceleration(self):
        return self.max_acceleration

    # }}}1

class Vehicle (Sprite):
    """ An application of the Sprite class with flocking capabilities. 
    Note: Non-behavior (ie: external) accelerations are ignored; However you
    can write your own behavior and its acceleration will be included. """

    # Constructor {{{1

    def __init__(self):
        Sprite.__init__ (self)

        self.behaviors = []

        self.facing = Vector.random()
        self.mass = 1
        self.behavior_acceleration = Vector.null()

<<<<<<< HEAD
    def setup(self, 
            position=Vector.null(),
            maximum_acceleration=inf,
            maximum_velocity=inf,
            mass=1, 
=======
    def setup(self,
            position=Vector.null(),
            mass=1,
            maximum_acceleration=inf,
            maximum_velocity=inf,
>>>>>>> d8580ca0
            facing=Vector.null()):
        Sprite.setup(self, position, maximum_acceleration, maximum_velocity)
        self.mass = mass
        if not facing == Vector.null():
            self.facing = facing.normal

    # Updates {{{1
    def update(self, time):
        """ Update acceleration. Accounts for the importance and
        priority (order) of multiple behaviors. """
        
        # .... I feel this stuff could be done alot better.
        total_acceleration = Vector.null()
        max_jerk = self.max_acceleration

        for behavior in self.behaviors:
            acceleration, importance = behavior.update()
            weighted_acceleration = acceleration * importance

            """ 
            if max_jerk >= weighted_acceleration.magnitude:
                max_jerk -= weighted_acceleration.magnitude
                total_acceleration += weighted_acceleration
            elif max_jerk > 0 and max_jerk < weighted_acceleration.magnitude:
                total_acceleration += weighted_acceleration.normal * max_jerk
                break
            else:
                break """
            total_acceleration += weighted_acceleration

        self.acceleration = total_acceleration

        # Update position and velocity.
        Sprite.update(self, time)

        # Update facing direction.
        if self.velocity.magnitude > 0.0:
            self.facing = self.velocity.normal

    # Methods {{{1
    def add_behavior(self, behavior):
        self.behaviors.append(behavior)

    # Attributes {{{1
    def get_behaviors(self):
        return self.behaviors

    def get_facing(self):
        return self.facing

    # }}}1

class BaseBehavior:
    """ The base class for all behavior classes. """
<<<<<<< HEAD
    # Base {{{1
    def __init__ (self, sprite, power):
=======
    # BaseBehavior {{{1
    def __init__ (self, sprite, weight):
>>>>>>> d8580ca0
        self.sprite = sprite
        self.power = power
        self.last_delta_velocity = Vector.null()
    
    def update(self):
        raise NotImplementedError

    def get_delta_velocity (self):
        return self.last_delta_velocity
    # }}}1

<<<<<<< HEAD
class Friction (Base):
    # Fiction {{{1
    def __init__ (self, sprite, power, friction_coefficient):
        Base.__init__(self, sprite, power)

        self.friction = friction_coefficient
    
    def update (self):
        velocity = self.sprite.get_velocity()
        acceleration = Vector.null()
        if velocity.magnitude > .0001:
            acceleration = -velocity * self.friction
        self.last_delta_velocity = acceleration
        return acceleration, self.power
    # }}}1

class Seek(Base):
    # Seek {{{1
    def __init__ (self, sprite, power, target, los=0.0):
        Base.__init__(self, sprite, power)
=======
class Friction(BaseBehavior):
    # An empty friction behavior {{{1
    def __init__(self, sprite, weight, friction):
        BaseBehavior.__init__(self, sprite, weight)
    
    def update(self):
        return Vector.null(), self.weight
    # }}}1

class Seek(BaseBehavior):
    # Seek {{{1
    def __init__ (self, sprite, weight, target, los=0.0):
        BaseBehavior.__init__(self, sprite, weight)
>>>>>>> d8580ca0

        self.target = target
        self.los = los

    def update (self):
        """ Calculate what the desired change in velocity is. 
        delta_velocity = acceleration * delta_time
        Time will be dealt with by the sprite. """
        delta_velocity = Vector.null()
        target_position = self.target.get_position()
        sprite_position = self.sprite.get_position()

        desired_direction = target_position - sprite_position

        if 0.0 == self.los or desired_direction.magnitude <= self.los:
            desired_normal = desired_direction.normal
            desired_velocity = desired_normal * self.sprite.get_max_speed()
            delta_velocity = desired_velocity - self.sprite.get_velocity()

        self.last_delta_velocity = delta_velocity
        return delta_velocity, self.power
    # }}}1

class Flee(BaseBehavior):
    # Flee {{{1
<<<<<<< HEAD
    def __init__ (self, sprite, power, target, los=0.0):
        Base.__init__(self, sprite, power)
=======
    def __init__ (self, sprite, weight, target, los=0.0):
        BaseBehavior.__init__(self, sprite, weight)
>>>>>>> d8580ca0

        self.target = target
        self.los = los

    def update (self):
        """ Calculate what the desired change in velocity is. 
        delta_velocity = acceleration * delta_time
        Time will be dealt with by the sprite. """
        delta_velocity = Vector.null()
        target_position = self.target.get_position()
        sprite_position = self.sprite.get_position()

        desired_direction = target_position - sprite_position

        if 0.0 == self.los or desired_direction.magnitude <= self.los:
            try:
                desired_normal = desired_direction.normal
            except NullVectorError:
                desired_normal = Vector.null()
            desired_velocity = desired_normal * self.sprite.get_max_speed()
            delta_velocity = desired_velocity - self.sprite.get_velocity()

        self.last_delta_velocity = delta_velocity
        return delta_velocity, self.power
    # }}}1

class Wander(BaseBehavior):
    # Wander {{{1
<<<<<<< HEAD
    def __init__ (self, sprite, power, wander_radius, distance, jitter):
        Base.__init__(self, sprite, power)
=======
    def __init__ (self, sprite, weight, wander_radius, distance, jitter):
        BaseBehavior.__init__(self, sprite, weight)
>>>>>>> d8580ca0

        self.target = Sprite()

        self.r = wander_radius
        self.d = distance
        self.j = jitter

        position = Vector.random() * wander_radius
        self.target.setup(position)

    def update(self):
        position = self.target.get_position()

        jitter = Vector.random() * self.j
        jittered_position = position + jitter
        new_target_position = wander_position.normal * self.r

        self.target.set_position(new_target_position)

        facing_offset = self.sprite.get_facing() * self.d
        desired_position = new_target_position + facing_offset
        
        desired_velocity = desired_position
        delta_velocity = desired_velocity.normal * self.sprite.get_max_speed()

        # Try to reduce slowing down effect when multiple behaviors are 
        # in effect? Dont know if this is actually a problem.

        self.last_delta_velocity = delta_velocity
        return delta_velocity, self.power
    # }}}1
<|MERGE_RESOLUTION|>--- conflicted
+++ resolved
@@ -94,19 +94,11 @@
         self.mass = 1
         self.behavior_acceleration = Vector.null()
 
-<<<<<<< HEAD
     def setup(self, 
             position=Vector.null(),
             maximum_acceleration=inf,
             maximum_velocity=inf,
             mass=1, 
-=======
-    def setup(self,
-            position=Vector.null(),
-            mass=1,
-            maximum_acceleration=inf,
-            maximum_velocity=inf,
->>>>>>> d8580ca0
             facing=Vector.null()):
         Sprite.setup(self, position, maximum_acceleration, maximum_velocity)
         self.mass = mass
@@ -161,13 +153,8 @@
 
 class BaseBehavior:
     """ The base class for all behavior classes. """
-<<<<<<< HEAD
-    # Base {{{1
+    # BaseBehavior {{{1
     def __init__ (self, sprite, power):
-=======
-    # BaseBehavior {{{1
-    def __init__ (self, sprite, weight):
->>>>>>> d8580ca0
         self.sprite = sprite
         self.power = power
         self.last_delta_velocity = Vector.null()
@@ -179,12 +166,10 @@
         return self.last_delta_velocity
     # }}}1
 
-<<<<<<< HEAD
 class Friction (Base):
     # Fiction {{{1
     def __init__ (self, sprite, power, friction_coefficient):
-        Base.__init__(self, sprite, power)
-
+        BaseBehavior.__init__(self, sprite, power)
         self.friction = friction_coefficient
     
     def update (self):
@@ -196,26 +181,10 @@
         return acceleration, self.power
     # }}}1
 
-class Seek(Base):
+class Seek(BaseBehavior):
     # Seek {{{1
     def __init__ (self, sprite, power, target, los=0.0):
-        Base.__init__(self, sprite, power)
-=======
-class Friction(BaseBehavior):
-    # An empty friction behavior {{{1
-    def __init__(self, sprite, weight, friction):
-        BaseBehavior.__init__(self, sprite, weight)
-    
-    def update(self):
-        return Vector.null(), self.weight
-    # }}}1
-
-class Seek(BaseBehavior):
-    # Seek {{{1
-    def __init__ (self, sprite, weight, target, los=0.0):
-        BaseBehavior.__init__(self, sprite, weight)
->>>>>>> d8580ca0
-
+        BaseBehavior.__init__(self, sprite, power)
         self.target = target
         self.los = los
 
@@ -240,14 +209,8 @@
 
 class Flee(BaseBehavior):
     # Flee {{{1
-<<<<<<< HEAD
     def __init__ (self, sprite, power, target, los=0.0):
-        Base.__init__(self, sprite, power)
-=======
-    def __init__ (self, sprite, weight, target, los=0.0):
-        BaseBehavior.__init__(self, sprite, weight)
->>>>>>> d8580ca0
-
+        BaseBehavior.__init__(self, sprite, power)
         self.target = target
         self.los = los
 
@@ -275,13 +238,8 @@
 
 class Wander(BaseBehavior):
     # Wander {{{1
-<<<<<<< HEAD
     def __init__ (self, sprite, power, wander_radius, distance, jitter):
-        Base.__init__(self, sprite, power)
-=======
-    def __init__ (self, sprite, weight, wander_radius, distance, jitter):
-        BaseBehavior.__init__(self, sprite, weight)
->>>>>>> d8580ca0
+        BaseBehavior.__init__(self, sprite, power)
 
         self.target = Sprite()
 
