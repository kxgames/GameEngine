--- conflicted
+++ resolved
@@ -114,16 +114,13 @@
                     if pipe is not publication.origin:
                         pipe.send(message, publication.receipt)
 
-<<<<<<< HEAD
-            # Deliver the message to any remote peers.
-            for pipe in self.pipes:
-                if pipe is not publication.origin:
-                    #print "Forum: Delivering a message."
-                    pipe.send(message, publication.receipt)
-=======
+                # Deliver the message to any remote peers.
+                for pipe in self.pipes:
+                    if pipe is not publication.origin:
+                        #print "Forum: Delivering a message."
+                        pipe.send(message, publication.receipt)
             except queue.Empty:
                 break
->>>>>>> 6814743e
 
         # Send any queued up outgoing messages.
         for pipe in self.pipes:
