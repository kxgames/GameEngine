from vector import *
from infinity import *

class Sprite:
    """ A parent class for every game object that can move.  This class stores
    position data and handles basic physics, but it is not meant to be
    directly instantiated. """

    # Constructor {{{1
    def __init__(self):
        self.position = Vector.null()
        self.velocity = Vector.null()
        self.acceleration = Vector.null()

        self.max_acceleration = infinity
        self.max_velocity = infinity

    def setup(self, r=Vector.null(), max_a=infinity, max_v=infinity):
        self.position = r
        self.max_acceleration = max_a
        self.max_velocity = max_v

    # Updates {{{1
    def update(self, time):
        self.check_acceleration()
        self.check_velocity()

        # This is the "Velocity Verlet" algorithm.  I learned it in my
        # computational chemistry class, and it's a better way to integrate
<<<<<<< HEAD
        # Newton's equations of motions than what we were doing before.
        self.velocity += acceleration * (time / 2); self.check_velocity()
        self.circle = Circle.move(self.circle, self.velocity * time)
        self.velocity += acceleration * (time / 2); self.check_velocity()

        if self.velocity.magnitude > 1e-5:
            self.facing = self.velocity.normal
=======
        # Newton's equations of motion than what we were doing before.

        self.velocity += self.acceleration * (time / 2); self.check_velocity()
        self.position += self.velocity * time
        self.velocity += self.acceleration * (time / 2); self.check_velocity()
>>>>>>> 7de6c6b5

    def check_acceleration(self):
        a = self.acceleration
        if a.magnitude > self.max_acceleration:
            self.acceleration = a.normal * self.max_acceleration

    def check_velocity(self):
        if self.velocity.magnitude > self.max_velocity:
            self.velocity = self.velocity.normal * self.max_velocity

    # Attributes {{{1
    def get_position(self):
        return self.position

    def get_velocity(self):
        return self.velocity

    def get_acceleration(self):
        return self.acceleration

    def get_max_velocity(self):
        return self.max_acceleration

    def get_max_acceleration(self):
        return self.max_acceleration

    def set_position(self, position):
        self.position = position

    def set_velocity(self, velocity):
        self.velocity = velocity
        self.check_velocity()

    def set_acceleration(self, acceleration):
        self.acceleration = acceleration
        self.check_acceleration()

    def get_max_velocity(self):
        return self.max_acceleration

    def get_max_acceleration(self):
        return self.max_acceleration

    # }}}1

class Vehicle (Sprite):
    """ An application of the Sprite class with flocking capabilities. 
    Note: Non-behavior (ie: external) accelerations are ignored."""

    # Constructor {{{1

    def __init__(self):
        Sprite.__init__ (self)

        self.behaviors = []

        self.facing = Vector.random()
        self.mass = 1
        self.behavior_acceleration = Vector.null()

    def setup(self, pos, mass=1, max_a=inf, max_v=inf, facing=Vector.null()):
        Sprite.setup(self, pos, max_a, max_v)
        self.mass = mass
        if not facing == Vector.null():
            self.facing = facing.normal

    # Updates {{{1
    def update(self, time):
        """ Update acceleration. Accounts for the importance and
        priority (order) of multiple behaviors. """
        total_acceleration = Vector.null()
        max_jerk = self.max_acceleration

        for behavior in self.behaviors:
            acceleration, importance = behavior.update()
            weighted_acceleration = acceleration * importance

            if max_jerk >= weighted_acceleration.magnitude:
                max_jerk -= weighted_acceleration.magnitude
                total_acceleration += weighted_acceleration
            elif max_jerk > 0 and max_jerk < weighted_acceleration.magnitude:
                total_acceleration += weighted_acceleration.normal * max_jerk
                break
            else:
                break

        self.acceleration = total_acceleration

        # Update position and velocity.
        Sprite.update(self, time)

        # Update facing direction.
        if self.velocity.magnitude > 0.0:
            self.facing = self.velocity.normal

    # Methods {{{1
    def add_behavior(self, behavior):
        self.behaviors.append(behavior)

    # Attributes {{{1
    def get_behaviors(self):
        return self.behaviors

    def get_facing(self):
        return self.facing

    # }}}1

class Base:
    """ The base class for all behavior classes. """
    # Base {{{1
    def __init__ (self, sprite, weight):
        self.sprite = sprite
        self.weight = weight
        self.last_delta_velocity = Vector.null()

    def get_delta_velocity (self):
        return self.last_delta_velocity
    # }}}1

class Seek(Base):
    # Seek {{{1
    def __init__ (self, sprite, weight, target, los=0.0):
        Base.__init__(self, sprite, weight)

        self.target = target
        self.los = los

    def update (self):
        """ Calculate what the desired change in velocity is. 
        delta_velocity = acceleration * delta_time
        Time will be dealt with by the sprite. """
        delta_velocity = Vector.null()
        target_position = self.target.get_position()
        sprite_position = self.sprite.get_position()

        desired_direction = target_position - sprite_position

        if 0.0 == self.los or desired_direction.magnitude <= self.los:
            desired_normal = desired_direction.normal
            desired_velocity = desired_normal * self.sprite.get_max_speed()
            delta_velocity = desired_velocity - self.sprite.get_velocity()

        self.last_delta_velocity = delta_velocity
        return delta_velocity, self.weight
    # }}}1

class Flee(Base):
    # Flee {{{1
    def __init__ (self, sprite, weight, target, los=0.0):
        Base.__init__(self, sprite, weight)

        self.target = target
        self.los = los

    def update (self):
        """ Calculate what the desired change in velocity is. 
        delta_velocity = acceleration * delta_time
        Time will be dealt with by the sprite. """
        delta_velocity = Vector.null()
        target_position = self.target.get_position()
        sprite_position = self.sprite.get_position()

        desired_direction = target_position - sprite_position

        if 0.0 == self.los or desired_direction.magnitude <= self.los:
            try:
                desired_normal = desired_direction.normal
            except NullVectorError:
                desired_normal = Vector.null()
            desired_velocity = desired_normal * self.sprite.get_max_speed()
            delta_velocity = desired_velocity - self.sprite.get_velocity()

        self.last_delta_velocity = delta_velocity
        return delta_velocity, self.weight
    # }}}1

class Wander(Base):
    # Wander {{{1
    def __init__ (self, sprite, weight, wander_radius, distance, jitter):
        Base.__init__(self, sprite, weight)

        self.target = Sprite()

        self.r = wander_radius
        self.d = distance
        self.j = jitter

        position = Vector.random() * wander_radius
        self.target.setup(position)

    def update(self):
        position = self.target.get_position()

        jitter = Vector.random() * self.j
        jittered_position = position + jitter
        new_target_position = wander_position.normal * self.r

        self.target.set_position(new_target_position)

        facing_offset = self.sprite.get_facing() * self.d
        desired_position = new_target_position + facing_offset
        
        desired_velocity = desired_position
        delta_velocity = desired_velocity.normal * self.sprite.get_max_speed()

        # Try to reduce slowing down effect when multiple behaviors are 
        # in effect? Dont know if this is actually a problem.

        self.last_delta_velocity = delta_velocity
        return delta_velocity, self.weight
    # }}}1
<|MERGE_RESOLUTION|>--- conflicted
+++ resolved
@@ -27,21 +27,11 @@
 
         # This is the "Velocity Verlet" algorithm.  I learned it in my
         # computational chemistry class, and it's a better way to integrate
-<<<<<<< HEAD
-        # Newton's equations of motions than what we were doing before.
-        self.velocity += acceleration * (time / 2); self.check_velocity()
-        self.circle = Circle.move(self.circle, self.velocity * time)
-        self.velocity += acceleration * (time / 2); self.check_velocity()
-
-        if self.velocity.magnitude > 1e-5:
-            self.facing = self.velocity.normal
-=======
         # Newton's equations of motion than what we were doing before.
 
         self.velocity += self.acceleration * (time / 2); self.check_velocity()
         self.position += self.velocity * time
         self.velocity += self.acceleration * (time / 2); self.check_velocity()
->>>>>>> 7de6c6b5
 
     def check_acceleration(self):
         a = self.acceleration
